# Copyright (c) 2019 Ultimaker B.V.
# Toolbox is released under the terms of the LGPLv3 or higher.

import json
import os
import tempfile
import platform
from typing import cast, Any, Dict, List, Set, TYPE_CHECKING, Tuple, Optional, Union

from PyQt5.QtCore import QObject, pyqtProperty, pyqtSignal, pyqtSlot
from PyQt5.QtNetwork import QNetworkAccessManager, QNetworkRequest, QNetworkReply

from UM.Logger import Logger
from UM.PluginRegistry import PluginRegistry
from UM.Extension import Extension
from UM.i18n import i18nCatalog
from UM.Version import Version

from cura import ApplicationMetadata
from cura.CuraApplication import CuraApplication
from cura.Machines.ContainerTree import ContainerTree
from plugins.Toolbox.src.CloudApiModel import CloudApiModel

from .AuthorsModel import AuthorsModel
from .CloudSync.LicenseModel import LicenseModel
from .PackagesModel import PackagesModel
from .CloudSync.SubscribedPackagesModel import SubscribedPackagesModel
from .UltimakerCloudScope import UltimakerCloudScope

if TYPE_CHECKING:
    from UM.TaskManagement.HttpRequestData import HttpRequestData
    from cura.Settings.GlobalStack import GlobalStack

i18n_catalog = i18nCatalog("cura")

# todo Remove license and download dialog, use SyncOrchestrator instead

##  Provides a marketplace for users to download plugins an materials
class Toolbox(QObject, Extension):
    def __init__(self, application: CuraApplication) -> None:
        super().__init__()

        self._application = application  # type: CuraApplication

        self._sdk_version = ApplicationMetadata.CuraSDKVersion  # type: Union[str, int]

        # Network:
        self._download_request_data = None  # type: Optional[HttpRequestData]
        self._download_progress = 0  # type: float
        self._is_downloading = False  # type: bool
        self._scope = UltimakerCloudScope(application)  # type: UltimakerCloudScope

        self._request_urls = {}  # type: Dict[str, str]
        self._to_update = []  # type: List[str] # Package_ids that are waiting to be updated
        self._old_plugin_ids = set()  # type: Set[str]
        self._old_plugin_metadata = dict()  # type: Dict[str, Dict[str, Any]]

        # The responses as given by the server parsed to a list.
        self._server_response_data = {
            "authors":              [],
            "packages":             [],
            "updates":              []
        }  # type: Dict[str, List[Any]]

        # Models:
        self._models = {
            "authors":              AuthorsModel(self),
            "packages":             PackagesModel(self),
            "updates":              PackagesModel(self)
        }  # type: Dict[str, Union[AuthorsModel, PackagesModel]]

        self._plugins_showcase_model = PackagesModel(self)
        self._plugins_available_model = PackagesModel(self)
        self._plugins_installed_model = PackagesModel(self)

        self._materials_showcase_model = AuthorsModel(self)
        self._materials_available_model = AuthorsModel(self)
        self._materials_installed_model = PackagesModel(self)
        self._materials_generic_model = PackagesModel(self)

        self._license_model = LicenseModel()

        # These properties are for keeping track of the UI state:
        # ----------------------------------------------------------------------
        # View category defines which filter to use, and therefore effectively
        # which category is currently being displayed. For example, possible
        # values include "plugin" or "material", but also "installed".
        self._view_category = "plugin"  # type: str

        # View page defines which type of page layout to use. For example,
        # possible values include "overview", "detail" or "author".
        self._view_page = "welcome"  # type: str

        # Active package refers to which package is currently being downloaded,
        # installed, or otherwise modified.
        self._active_package = None  # type: Optional[Dict[str, Any]]

        self._dialog = None  # type: Optional[QObject]
        self._confirm_reset_dialog = None  # type: Optional[QObject]
        self._resetUninstallVariables()

        self._restart_required = False  # type: bool

        # variables for the license agreement dialog
        self._license_dialog_plugin_file_location = ""  # type: str

        self._application.initializationFinished.connect(self._onAppInitialized)

    # Signals:
    # --------------------------------------------------------------------------
    # Downloading changes
    activePackageChanged = pyqtSignal()
    onDownloadProgressChanged = pyqtSignal()
    onIsDownloadingChanged = pyqtSignal()
    restartRequiredChanged = pyqtSignal()
    installChanged = pyqtSignal()
    enabledChanged = pyqtSignal()

    # UI changes
    viewChanged = pyqtSignal()
    detailViewChanged = pyqtSignal()
    filterChanged = pyqtSignal()
    metadataChanged = pyqtSignal()
    showLicenseDialog = pyqtSignal()
    closeLicenseDialog = pyqtSignal()
    uninstallVariablesChanged = pyqtSignal()

    ##  Go back to the start state (welcome screen or loading if no login required)
    def _restart(self):
        # For an Essentials build, login is mandatory
        if not self._application.getCuraAPI().account.isLoggedIn and ApplicationMetadata.IsEnterpriseVersion:
            self.setViewPage("welcome")
        else:
            self.setViewPage("loading")
            self._fetchPackageData()

    def _resetUninstallVariables(self) -> None:
        self._package_id_to_uninstall = None  # type: Optional[str]
        self._package_name_to_uninstall = ""
        self._package_used_materials = []  # type: List[Tuple[GlobalStack, str, str]]
        self._package_used_qualities = []  # type: List[Tuple[GlobalStack, str, str]]

    @pyqtSlot(str, int)
    def ratePackage(self, package_id: str, rating: int) -> None:
        url = "{base_url}/packages/{package_id}/ratings".format(base_url = CloudApiModel.api_url, package_id = package_id)
        data = "{\"data\": {\"cura_version\": \"%s\", \"rating\": %i}}" % (Version(self._application.getVersion()), rating)

        self._application.getHttpRequestManager().put(url, data = data.encode(), scope = self._scope)

    @pyqtSlot(str)
    def subscribe(self, package_id: str) -> None:
        self._cloud_package_manager.subscribe(package_id)

    def getLicenseDialogPluginFileLocation(self) -> str:
        return self._license_dialog_plugin_file_location

    def openLicenseDialog(self, plugin_name: str, license_content: str, plugin_file_location: str) -> None:
        # Set page 1/1 when opening the dialog for a single package
        self._license_model.setCurrentPageIdx(0)
        self._license_model.setPageCount(1)

        self._license_model.setPackageName(plugin_name)
        self._license_model.setLicenseText(license_content)
        self._license_dialog_plugin_file_location = plugin_file_location
        self.showLicenseDialog.emit()

    # This is a plugin, so most of the components required are not ready when
    # this is initialized. Therefore, we wait until the application is ready.
    def _onAppInitialized(self) -> None:
        self._plugin_registry = self._application.getPluginRegistry()
        self._package_manager = self._application.getPackageManager()

        # We need to construct a query like installed_packages=ID:VERSION&installed_packages=ID:VERSION, etc.
        installed_package_ids_with_versions = [":".join(items) for items in
                                               self._package_manager.getAllInstalledPackageIdsAndVersions()]
        installed_packages_query = "&installed_packages=".join(installed_package_ids_with_versions)

        self._request_urls = {
            "authors": "{base_url}/authors".format(base_url = CloudApiModel.api_url),
            "packages": "{base_url}/packages".format(base_url = CloudApiModel.api_url),
            "updates": "{base_url}/packages/package-updates?installed_packages={query}".format(
                base_url = CloudApiModel.api_url, query = installed_packages_query)
        }

        self._application.getCuraAPI().account.loginStateChanged.connect(self._restart)

        # On boot we check which packages have updates.
        if CuraApplication.getInstance().getPreferences().getValue("info/automatic_update_check") and len(installed_package_ids_with_versions) > 0:
            # Request the latest and greatest!
            self._makeRequestByType("updates")


    def _fetchPackageData(self) -> None:
        self._makeRequestByType("packages")
        self._makeRequestByType("authors")
        self._updateInstalledModels()

    # Displays the toolbox
    @pyqtSlot()
    def launch(self) -> None:
        if not self._dialog:
            self._dialog = self._createDialog("Toolbox.qml")

        if not self._dialog:
            Logger.log("e", "Unexpected error trying to create the 'Marketplace' dialog.")
            return

        self._restart()

        self._dialog.show()
        # Apply enabled/disabled state to installed plugins
        self.enabledChanged.emit()

    def _createDialog(self, qml_name: str) -> Optional[QObject]:
        Logger.log("d", "Marketplace: Creating dialog [%s].", qml_name)
        plugin_path = PluginRegistry.getInstance().getPluginPath(self.getPluginId())
        if not plugin_path:
            return None
        path = os.path.join(plugin_path, "resources", "qml", qml_name)

        dialog = self._application.createQmlComponent(path, {
            "toolbox": self,
            "handler": self,
            "licenseModel": self._license_model
        })
        if not dialog:
            raise Exception("Failed to create Marketplace dialog")
        return dialog

    def _convertPluginMetadata(self, plugin_data: Dict[str, Any]) -> Optional[Dict[str, Any]]:
        try:
            highest_sdk_version_supported = Version(0)
            for supported_version in plugin_data["plugin"]["supported_sdk_versions"]:
                if supported_version > highest_sdk_version_supported:
                    highest_sdk_version_supported = supported_version

            formatted = {
                "package_id": plugin_data["id"],
                "package_type": "plugin",
                "display_name": plugin_data["plugin"]["name"],
                "package_version": plugin_data["plugin"]["version"],
                "sdk_version": highest_sdk_version_supported,
                "author": {
                    "author_id": plugin_data["plugin"]["author"],
                    "display_name": plugin_data["plugin"]["author"]
                },
                "is_installed": True,
                "description": plugin_data["plugin"]["description"]
            }
            return formatted
        except KeyError:
            Logger.log("w", "Unable to convert plugin meta data %s", str(plugin_data))
            return None

    @pyqtSlot()
    def _updateInstalledModels(self) -> None:
        # This is moved here to avoid code duplication and so that after installing plugins they get removed from the
        # list of old plugins
        old_plugin_ids = self._plugin_registry.getInstalledPlugins()
        installed_package_ids = self._package_manager.getAllInstalledPackageIDs()
        scheduled_to_remove_package_ids = self._package_manager.getToRemovePackageIDs()

        self._old_plugin_ids = set()
        self._old_plugin_metadata = dict()

        for plugin_id in old_plugin_ids:
            # Neither the installed packages nor the packages that are scheduled to remove are old plugins
            if plugin_id not in installed_package_ids and plugin_id not in scheduled_to_remove_package_ids:
                Logger.log("d", "Found a plugin that was installed with the old plugin browser: %s", plugin_id)

                old_metadata = self._plugin_registry.getMetaData(plugin_id)
                new_metadata = self._convertPluginMetadata(old_metadata)
                if new_metadata is None:
                    # Something went wrong converting it.
                    continue
                self._old_plugin_ids.add(plugin_id)
                self._old_plugin_metadata[new_metadata["package_id"]] = new_metadata

        all_packages = self._package_manager.getAllInstalledPackagesInfo()
        if "plugin" in all_packages:
            # For old plugins, we only want to include the old custom plugin that were installed via the old toolbox.
            # The bundled plugins will be included in JSON files in the "bundled_packages" folder, so the bundled
            # plugins should be excluded from the old plugins list/dict.
            all_plugin_package_ids = set(package["package_id"] for package in all_packages["plugin"])
            self._old_plugin_ids = set(plugin_id for plugin_id in self._old_plugin_ids
                                    if plugin_id not in all_plugin_package_ids)
            self._old_plugin_metadata = {k: v for k, v in self._old_plugin_metadata.items() if k in self._old_plugin_ids}

            self._plugins_installed_model.setMetadata(all_packages["plugin"] + list(self._old_plugin_metadata.values()))
            self.metadataChanged.emit()
        if "material" in all_packages:
            self._materials_installed_model.setMetadata(all_packages["material"])
            self.metadataChanged.emit()

    @pyqtSlot(str)
    def install(self, file_path: str) -> Optional[str]:
        package_id = self._package_manager.installPackage(file_path)
        self.installChanged.emit()
        self._updateInstalledModels()
        self.metadataChanged.emit()
        self._restart_required = True
        self.restartRequiredChanged.emit()
        return package_id

    ##  Check package usage and uninstall
    #   If the package is in use, you'll get a confirmation dialog to set everything to default
    @pyqtSlot(str)
    def checkPackageUsageAndUninstall(self, package_id: str) -> None:
        package_used_materials, package_used_qualities = self._package_manager.getMachinesUsingPackage(package_id)
        if package_used_materials or package_used_qualities:
            # Set up "uninstall variables" for resetMaterialsQualitiesAndUninstall
            self._package_id_to_uninstall = package_id
            package_info = self._package_manager.getInstalledPackageInfo(package_id)
            self._package_name_to_uninstall = package_info.get("display_name", package_info.get("package_id"))
            self._package_used_materials = package_used_materials
            self._package_used_qualities = package_used_qualities
            # Ask change to default material / profile
            if self._confirm_reset_dialog is None:
                self._confirm_reset_dialog = self._createDialog("dialogs/ToolboxConfirmUninstallResetDialog.qml")
            self.uninstallVariablesChanged.emit()
            if self._confirm_reset_dialog is None:
                Logger.log("e", "ToolboxConfirmUninstallResetDialog should have been initialized, but it is not. Not showing dialog and not uninstalling package.")
            else:
                self._confirm_reset_dialog.show()
        else:
            # Plain uninstall
            self.uninstall(package_id)

    @pyqtProperty(str, notify = uninstallVariablesChanged)
    def pluginToUninstall(self) -> str:
        return self._package_name_to_uninstall

    @pyqtProperty(str, notify = uninstallVariablesChanged)
    def uninstallUsedMaterials(self) -> str:
        return "\n".join(["%s (%s)" % (str(global_stack.getName()), material) for global_stack, extruder_nr, material in self._package_used_materials])

    @pyqtProperty(str, notify = uninstallVariablesChanged)
    def uninstallUsedQualities(self) -> str:
        return "\n".join(["%s (%s)" % (str(global_stack.getName()), quality) for global_stack, extruder_nr, quality in self._package_used_qualities])

    @pyqtSlot()
    def closeConfirmResetDialog(self) -> None:
        if self._confirm_reset_dialog is not None:
            self._confirm_reset_dialog.close()

    ##  Uses "uninstall variables" to reset qualities and materials, then uninstall
    #   It's used as an action on Confirm reset on Uninstall
    @pyqtSlot()
    def resetMaterialsQualitiesAndUninstall(self) -> None:
        application = CuraApplication.getInstance()
        machine_manager = application.getMachineManager()
        container_tree = ContainerTree.getInstance()

        for global_stack, extruder_nr, container_id in self._package_used_materials:
            extruder = global_stack.extruderList[int(extruder_nr)]
            approximate_diameter = extruder.getApproximateMaterialDiameter()
            variant_node = container_tree.machines[global_stack.definition.getId()].variants[extruder.variant.getName()]
            default_material_node = variant_node.preferredMaterial(approximate_diameter)
            machine_manager.setMaterial(extruder_nr, default_material_node, global_stack = global_stack)
        for global_stack, extruder_nr, container_id in self._package_used_qualities:
            variant_names = [extruder.variant.getName() for extruder in global_stack.extruderList]
            material_bases = [extruder.material.getMetaDataEntry("base_file") for extruder in global_stack.extruderList]
            extruder_enabled = [extruder.isEnabled for extruder in global_stack.extruderList]
            definition_id = global_stack.definition.getId()
            machine_node = container_tree.machines[definition_id]
            default_quality_group = machine_node.getQualityGroups(variant_names, material_bases, extruder_enabled)[machine_node.preferred_quality_type]
            machine_manager.setQualityGroup(default_quality_group, global_stack = global_stack)

        if self._package_id_to_uninstall is not None:
            self._markPackageMaterialsAsToBeUninstalled(self._package_id_to_uninstall)
            self.uninstall(self._package_id_to_uninstall)
        self._resetUninstallVariables()
        self.closeConfirmResetDialog()

    @pyqtSlot()
    def onLicenseAccepted(self):
        self.closeLicenseDialog.emit()
        package_id = self.install(self.getLicenseDialogPluginFileLocation())
        self.subscribe(package_id)


    @pyqtSlot()
    def onLicenseDeclined(self):
        self.closeLicenseDialog.emit()

    def _markPackageMaterialsAsToBeUninstalled(self, package_id: str) -> None:
        container_registry = self._application.getContainerRegistry()

        all_containers = self._package_manager.getPackageContainerIds(package_id)
        for container_id in all_containers:
            containers = container_registry.findInstanceContainers(id = container_id)
            if not containers:
                continue
            container = containers[0]
            if container.getMetaDataEntry("type") != "material":
                continue
            root_material_id = container.getMetaDataEntry("base_file")
            root_material_containers = container_registry.findInstanceContainers(id = root_material_id)
            if not root_material_containers:
                continue
            root_material_container = root_material_containers[0]
            root_material_container.setMetaDataEntry("removed", True)

    @pyqtSlot(str)
    def uninstall(self, package_id: str) -> None:
        self._package_manager.removePackage(package_id, force_add = True)
        self.installChanged.emit()
        self._updateInstalledModels()
        self.metadataChanged.emit()
        self._restart_required = True
        self.restartRequiredChanged.emit()

    ##  Actual update packages that are in self._to_update
    def _update(self) -> None:
        if self._to_update:
            plugin_id = self._to_update.pop(0)
            remote_package = self.getRemotePackage(plugin_id)
            if remote_package:
                download_url = remote_package["download_url"]
                Logger.log("d", "Updating package [%s]..." % plugin_id)
                self.startDownload(download_url)
            else:
                Logger.log("e", "Could not update package [%s] because there is no remote package info available.", plugin_id)

        if self._to_update:
            self._application.callLater(self._update)

    ##  Update a plugin by plugin_id
    @pyqtSlot(str)
    def update(self, plugin_id: str) -> None:
        self._to_update.append(plugin_id)
        self._application.callLater(self._update)

    @pyqtSlot(str)
    def enable(self, plugin_id: str) -> None:
        self._plugin_registry.enablePlugin(plugin_id)
        self.enabledChanged.emit()
        Logger.log("i", "%s was set as 'active'.", plugin_id)
        self._restart_required = True
        self.restartRequiredChanged.emit()

    @pyqtSlot(str)
    def disable(self, plugin_id: str) -> None:
        self._plugin_registry.disablePlugin(plugin_id)
        self.enabledChanged.emit()
        Logger.log("i", "%s was set as 'deactive'.", plugin_id)
        self._restart_required = True
        self.restartRequiredChanged.emit()

    @pyqtProperty(bool, notify = metadataChanged)
    def dataReady(self) -> bool:
        return self._packages_model is not None

    @pyqtProperty(bool, notify = restartRequiredChanged)
    def restartRequired(self) -> bool:
        return self._restart_required

    @pyqtSlot()
    def restart(self) -> None:
        self._application.windowClosed()

    def getRemotePackage(self, package_id: str) -> Optional[Dict]:
        # TODO: make the lookup in a dict, not a loop. canUpdate is called for every item.
        remote_package = None
        for package in self._server_response_data["packages"]:
            if package["package_id"] == package_id:
                remote_package = package
                break
        return remote_package

    @pyqtSlot(str, result = bool)
    def canDowngrade(self, package_id: str) -> bool:
        # If the currently installed version is higher than the bundled version (if present), the we can downgrade
        # this package.
        local_package = self._package_manager.getInstalledPackageInfo(package_id)
        if local_package is None:
            return False

        bundled_package = self._package_manager.getBundledPackageInfo(package_id)
        if bundled_package is None:
            return False

        local_version = Version(local_package["package_version"])
        bundled_version = Version(bundled_package["package_version"])
        return bundled_version < local_version

    @pyqtSlot(str, result = bool)
    def isInstalled(self, package_id: str) -> bool:
        result = self._package_manager.isPackageInstalled(package_id)
        # Also check the old plugins list if it's not found in the package manager.
        if not result:
            result = self.isOldPlugin(package_id)
        return result

    @pyqtSlot(str, result = int)
    def getNumberOfInstalledPackagesByAuthor(self, author_id: str) -> int:
        count = 0
        for package in self._materials_installed_model.items:
            if package["author_id"] == author_id:
                count += 1
        return count

    # This slot is only used to get the number of material packages by author, not any other type of packages.
    @pyqtSlot(str, result = int)
    def getTotalNumberOfMaterialPackagesByAuthor(self, author_id: str) -> int:
        count = 0
        for package in self._server_response_data["packages"]:
            if package["package_type"] == "material":
                if package["author"]["author_id"] == author_id:
                    count += 1
        return count

    @pyqtSlot(str, result = bool)
    def isEnabled(self, package_id: str) -> bool:
        return package_id in self._plugin_registry.getActivePlugins()

    # Check for plugins that were installed with the old plugin browser
    def isOldPlugin(self, plugin_id: str) -> bool:
        return plugin_id in self._old_plugin_ids

    def getOldPluginPackageMetadata(self, plugin_id: str) -> Optional[Dict[str, Any]]:
        return self._old_plugin_metadata.get(plugin_id)

    def isLoadingComplete(self) -> bool:
        populated = 0
        for metadata_list in self._server_response_data.items():
            if metadata_list:
                populated += 1
        return populated == len(self._server_response_data.items())

    @pyqtSlot(str)
    def dismissIncompatiblePackage(self, package_id: str):
        self._models["subscribed_packages"].dismissPackage(package_id)  # sets "is_compatible" to True, in-memory
        self._package_manager.dismissPackage(package_id)  # adds this package_id as dismissed in the user config file

    # Make API Calls
    # --------------------------------------------------------------------------
    def _makeRequestByType(self, request_type: str) -> None:
        Logger.log("d", "Requesting [%s] metadata from server.", request_type)
        url = self._request_urls[request_type]

        callback = lambda r, rt = request_type: self._onDataRequestFinished(rt, r)
        error_callback = lambda r, e, rt = request_type: self._onDataRequestError(rt, r, e)
        self._application.getHttpRequestManager().get(url,
                                                      callback = callback,
                                                      error_callback = error_callback,
                                                      scope=self._scope)

    @pyqtSlot(str)
    def startDownload(self, url: str) -> None:
        Logger.log("i", "Attempting to download & install package from %s.", url)

        callback = lambda r: self._onDownloadFinished(r)
        error_callback = lambda r, e: self._onDownloadFailed(r, e)
        download_progress_callback = self._onDownloadProgress
        request_data = self._application.getHttpRequestManager().get(url,
                                                                     callback = callback,
                                                                     error_callback = error_callback,
                                                                     download_progress_callback = download_progress_callback,
                                                                     scope=self._scope
                                                                     )

        self._download_request_data = request_data
        self.setDownloadProgress(0)
        self.setIsDownloading(True)

    @pyqtSlot()
    def cancelDownload(self) -> None:
        Logger.log("i", "User cancelled the download of a package. request %s", self._download_request_data)
        if self._download_request_data is not None:
            self._application.getHttpRequestManager().abortRequest(self._download_request_data)
            self._download_request_data = None
        self.resetDownload()

    def resetDownload(self) -> None:
        self.setDownloadProgress(0)
        self.setIsDownloading(False)

    # Handlers for Network Events
    # --------------------------------------------------------------------------
    def _onDataRequestError(self, request_type: str, reply: "QNetworkReply", error: "QNetworkReply.NetworkError") -> None:
        Logger.log("e", "Request [%s] failed due to error [%s]: %s", request_type, error, reply.errorString())
        self.setViewPage("errored")

    def _onDataRequestFinished(self, request_type: str, reply: "QNetworkReply") -> None:
        if reply.operation() != QNetworkAccessManager.GetOperation:
            Logger.log("e", "_onDataRequestFinished() only handles GET requests but got [%s] instead", reply.operation())
            return

        http_status_code = reply.attribute(QNetworkRequest.HttpStatusCodeAttribute)
        if http_status_code != 200:
            Logger.log("e", "Request type [%s] got non-200 HTTP response: [%s]", http_status_code)
            self.setViewPage("errored")
            return

        data = bytes(reply.readAll())
        try:
            json_data = json.loads(data.decode("utf-8"))
        except json.decoder.JSONDecodeError:
            Logger.log("e", "Failed to decode response data as JSON for request type [%s], response data [%s]",
                       request_type, data)
            self.setViewPage("errored")
            return

        # Check for errors:
        if "errors" in json_data:
            for error in json_data["errors"]:
                Logger.log("e", "Request type [%s] got response showing error: %s", error["title"])
            self.setViewPage("errored")
            return

        # Create model and apply metadata:
        if not self._models[request_type]:
            Logger.log("e", "Could not find the model for request type [%s].", request_type)
            self.setViewPage("errored")
            return

        self._server_response_data[request_type] = json_data["data"]
        self._models[request_type].setMetadata(self._server_response_data[request_type])

        if request_type == "packages":
            self._models[request_type].setFilter({"type": "plugin"})
            self.reBuildMaterialsModels()
            self.reBuildPluginsModels()
            self._notifyPackageManager()
        elif request_type == "authors":
            self._models[request_type].setFilter({"package_types": "material"})
            self._models[request_type].setFilter({"tags": "generic"})
        elif request_type == "updates":
            # Tell the package manager that there's a new set of updates available.
            packages = set([pkg["package_id"] for pkg in self._server_response_data[request_type]])
            self._package_manager.setPackagesWithUpdate(packages)

        self.metadataChanged.emit()

        if self.isLoadingComplete():
            self.setViewPage("overview")

<<<<<<< HEAD
=======
    def _checkCompatibilities(self, json_data) -> None:
        user_subscribed_packages = [plugin["package_id"] for plugin in json_data]
        user_installed_packages = self._package_manager.getUserInstalledPackages()
        user_dismissed_packages = self._package_manager.getDismissedPackages()
        if user_dismissed_packages:
            user_installed_packages += user_dismissed_packages
        # We check if there are packages installed in Cloud Marketplace but not in Cura marketplace
        package_discrepancy = list(set(user_subscribed_packages).difference(user_installed_packages))
        if package_discrepancy:
            self._models["subscribed_packages"].addDiscrepancies(package_discrepancy)
            self._models["subscribed_packages"].initialize()
            Logger.debug("Discrepancy found between Cloud subscribed packages and Cura installed packages")
            sync_message = Message(i18n_catalog.i18nc(
                "@info:generic",
                "\nDo you want to sync material and software packages with your account?"),
                lifetime=0,
                title=i18n_catalog.i18nc("@info:title", "Changes detected from your Ultimaker account", ))
            sync_message.addAction("sync",
                                   name=i18n_catalog.i18nc("@action:button", "Sync"),
                                   icon="",
                                   description="Sync your Cloud subscribed packages to your local environment.",
                                   button_align=Message.ActionButtonAlignment.ALIGN_RIGHT)
            sync_message.actionTriggered.connect(self._onSyncButtonClicked)
            sync_message.show()

    def _onSyncButtonClicked(self, sync_message: Message, sync_message_action: str) -> None:
        sync_message.hide()
        compatibility_dialog_path = "resources/qml/dialogs/CompatibilityDialog.qml"
        plugin_path_prefix = PluginRegistry.getInstance().getPluginPath(self.getPluginId())
        if plugin_path_prefix:
            path = os.path.join(plugin_path_prefix, compatibility_dialog_path)
            self.compatibility_dialog_view = self._application.getInstance().createQmlComponent(path, {"toolbox": self})

>>>>>>> 6953c560
    # This function goes through all known remote versions of a package and notifies the package manager of this change
    def _notifyPackageManager(self):
        for package in self._server_response_data["packages"]:
            self._package_manager.addAvailablePackageVersion(package["package_id"], Version(package["package_version"]))

    def _onDownloadFinished(self, reply: "QNetworkReply") -> None:
        self.resetDownload()

        if reply.attribute(QNetworkRequest.HttpStatusCodeAttribute) != 200:
            Logger.log("w", "Failed to download package. The following error was returned: %s",
                       json.loads(reply.readAll().data().decode("utf-8")))
            return
        # Must not delete the temporary file on Windows
        self._temp_plugin_file = tempfile.NamedTemporaryFile(mode = "w+b", suffix = ".curapackage", delete = False)
        file_path = self._temp_plugin_file.name
        # Write first and close, otherwise on Windows, it cannot read the file
        self._temp_plugin_file.write(reply.readAll())
        self._temp_plugin_file.close()
        self._onDownloadComplete(file_path)

    def _onDownloadFailed(self, reply: "QNetworkReply", error: "QNetworkReply.NetworkError") -> None:
        Logger.log("w", "Failed to download package. The following error was returned: %s", error)

        self.resetDownload()

    def _onDownloadProgress(self, bytes_sent: int, bytes_total: int) -> None:
        if bytes_total > 0:
            new_progress = bytes_sent / bytes_total * 100
            self.setDownloadProgress(new_progress)
            Logger.log("d", "new download progress %s / %s : %s%%", bytes_sent, bytes_total, new_progress)

    def _onDownloadComplete(self, file_path: str) -> None:
        Logger.log("i", "Download complete.")
        package_info = self._package_manager.getPackageInfo(file_path)
        if not package_info:
            Logger.log("w", "Package file [%s] was not a valid CuraPackage.", file_path)
            return

        license_content = self._package_manager.getPackageLicense(file_path)
        if license_content is not None:
            self.openLicenseDialog(package_info["package_id"], license_content, file_path)
            return

        package_id = self.install(file_path)
        if package_id != package_info["package_id"]:
            Logger.error("Installed package {} does not match {}".format(package_id, package_info["package_id"]))
        self.subscribe(package_id)

    # Getter & Setters for Properties:
    # --------------------------------------------------------------------------
    def setDownloadProgress(self, progress: float) -> None:
        if progress != self._download_progress:
            self._download_progress = progress
            self.onDownloadProgressChanged.emit()

    @pyqtProperty(int, fset = setDownloadProgress, notify = onDownloadProgressChanged)
    def downloadProgress(self) -> float:
        return self._download_progress

    def setIsDownloading(self, is_downloading: bool) -> None:
        if self._is_downloading != is_downloading:
            self._is_downloading = is_downloading
            self.onIsDownloadingChanged.emit()

    @pyqtProperty(bool, fset = setIsDownloading, notify = onIsDownloadingChanged)
    def isDownloading(self) -> bool:
        return self._is_downloading

    def setActivePackage(self, package: Dict[str, Any]) -> None:
        if self._active_package != package:
            self._active_package = package
            self.activePackageChanged.emit()

    ##  The active package is the package that is currently being downloaded
    @pyqtProperty(QObject, fset = setActivePackage, notify = activePackageChanged)
    def activePackage(self) -> Optional[Dict[str, Any]]:
        return self._active_package

    def setViewCategory(self, category: str = "plugin") -> None:
        if self._view_category != category:
            self._view_category = category
            self.viewChanged.emit()

    @pyqtProperty(str, fset = setViewCategory, notify = viewChanged)
    def viewCategory(self) -> str:
        return self._view_category

    def setViewPage(self, page: str = "overview") -> None:
        if self._view_page != page:
            self._view_page = page
            self.viewChanged.emit()

    @pyqtProperty(str, fset = setViewPage, notify = viewChanged)
    def viewPage(self) -> str:
        return self._view_page

    # Exposed Models:
    # --------------------------------------------------------------------------
    @pyqtProperty(QObject, constant = True)
    def authorsModel(self) -> AuthorsModel:
        return cast(AuthorsModel, self._models["authors"])

    @pyqtProperty(QObject, constant = True)
<<<<<<< HEAD
=======
    def subscribedPackagesModel(self) -> SubscribedPackagesModel:
        return cast(SubscribedPackagesModel, self._models["subscribed_packages"])

    @pyqtProperty(bool, constant=True)
    def has_compatible_packages(self) -> bool:
        return self._models["subscribed_packages"].hasCompatiblePackages()

    @pyqtProperty(bool, constant=True)
    def has_incompatible_packages(self) -> bool:
        return self._models["subscribed_packages"].hasIncompatiblePackages()

    @pyqtProperty(QObject, constant = True)
>>>>>>> 6953c560
    def packagesModel(self) -> PackagesModel:
        return cast(PackagesModel, self._models["packages"])

    @pyqtProperty(QObject, constant = True)
    def pluginsShowcaseModel(self) -> PackagesModel:
        return self._plugins_showcase_model

    @pyqtProperty(QObject, constant = True)
    def pluginsAvailableModel(self) -> PackagesModel:
        return self._plugins_available_model

    @pyqtProperty(QObject, constant = True)
    def pluginsInstalledModel(self) -> PackagesModel:
        return self._plugins_installed_model

    @pyqtProperty(QObject, constant = True)
    def materialsShowcaseModel(self) -> AuthorsModel:
        return self._materials_showcase_model

    @pyqtProperty(QObject, constant = True)
    def materialsAvailableModel(self) -> AuthorsModel:
        return self._materials_available_model

    @pyqtProperty(QObject, constant = True)
    def materialsInstalledModel(self) -> PackagesModel:
        return self._materials_installed_model

    @pyqtProperty(QObject, constant = True)
    def materialsGenericModel(self) -> PackagesModel:
        return self._materials_generic_model

    # Filter Models:
    # --------------------------------------------------------------------------
    @pyqtSlot(str, str, str)
    def filterModelByProp(self, model_type: str, filter_type: str, parameter: str) -> None:
        if not self._models[model_type]:
            Logger.log("w", "Couldn't filter %s model because it doesn't exist.", model_type)
            return
        self._models[model_type].setFilter({filter_type: parameter})
        self.filterChanged.emit()

    @pyqtSlot(str, "QVariantMap")
    def setFilters(self, model_type: str, filter_dict: dict) -> None:
        if not self._models[model_type]:
            Logger.log("w", "Couldn't filter %s model because it doesn't exist.", model_type)
            return
        self._models[model_type].setFilter(filter_dict)
        self.filterChanged.emit()

    @pyqtSlot(str)
    def removeFilters(self, model_type: str) -> None:
        if not self._models[model_type]:
            Logger.log("w", "Couldn't remove filters on %s model because it doesn't exist.", model_type)
            return
        self._models[model_type].setFilter({})
        self.filterChanged.emit()

    # HACK(S):
    # --------------------------------------------------------------------------
    def reBuildMaterialsModels(self) -> None:
        materials_showcase_metadata = []
        materials_available_metadata = []
        materials_generic_metadata = []

        processed_authors = []  # type: List[str]

        for item in self._server_response_data["packages"]:
            if item["package_type"] == "material":

                author = item["author"]
                if author["author_id"] in processed_authors:
                    continue

                # Generic materials to be in the same section
                if "generic" in item["tags"]:
                    materials_generic_metadata.append(item)
                else:
                    if "showcase" in item["tags"]:
                        materials_showcase_metadata.append(author)
                    else:
                        materials_available_metadata.append(author)

                    processed_authors.append(author["author_id"])

        self._materials_showcase_model.setMetadata(materials_showcase_metadata)
        self._materials_available_model.setMetadata(materials_available_metadata)
        self._materials_generic_model.setMetadata(materials_generic_metadata)

    def reBuildPluginsModels(self) -> None:
        plugins_showcase_metadata = []
        plugins_available_metadata = []

        for item in self._server_response_data["packages"]:
            if item["package_type"] == "plugin":
                if "showcase" in item["tags"]:
                    plugins_showcase_metadata.append(item)
                else:
                    plugins_available_metadata.append(item)

        self._plugins_showcase_model.setMetadata(plugins_showcase_metadata)
        self._plugins_available_model.setMetadata(plugins_available_metadata)<|MERGE_RESOLUTION|>--- conflicted
+++ resolved
@@ -636,42 +636,6 @@
         if self.isLoadingComplete():
             self.setViewPage("overview")
 
-<<<<<<< HEAD
-=======
-    def _checkCompatibilities(self, json_data) -> None:
-        user_subscribed_packages = [plugin["package_id"] for plugin in json_data]
-        user_installed_packages = self._package_manager.getUserInstalledPackages()
-        user_dismissed_packages = self._package_manager.getDismissedPackages()
-        if user_dismissed_packages:
-            user_installed_packages += user_dismissed_packages
-        # We check if there are packages installed in Cloud Marketplace but not in Cura marketplace
-        package_discrepancy = list(set(user_subscribed_packages).difference(user_installed_packages))
-        if package_discrepancy:
-            self._models["subscribed_packages"].addDiscrepancies(package_discrepancy)
-            self._models["subscribed_packages"].initialize()
-            Logger.debug("Discrepancy found between Cloud subscribed packages and Cura installed packages")
-            sync_message = Message(i18n_catalog.i18nc(
-                "@info:generic",
-                "\nDo you want to sync material and software packages with your account?"),
-                lifetime=0,
-                title=i18n_catalog.i18nc("@info:title", "Changes detected from your Ultimaker account", ))
-            sync_message.addAction("sync",
-                                   name=i18n_catalog.i18nc("@action:button", "Sync"),
-                                   icon="",
-                                   description="Sync your Cloud subscribed packages to your local environment.",
-                                   button_align=Message.ActionButtonAlignment.ALIGN_RIGHT)
-            sync_message.actionTriggered.connect(self._onSyncButtonClicked)
-            sync_message.show()
-
-    def _onSyncButtonClicked(self, sync_message: Message, sync_message_action: str) -> None:
-        sync_message.hide()
-        compatibility_dialog_path = "resources/qml/dialogs/CompatibilityDialog.qml"
-        plugin_path_prefix = PluginRegistry.getInstance().getPluginPath(self.getPluginId())
-        if plugin_path_prefix:
-            path = os.path.join(plugin_path_prefix, compatibility_dialog_path)
-            self.compatibility_dialog_view = self._application.getInstance().createQmlComponent(path, {"toolbox": self})
-
->>>>>>> 6953c560
     # This function goes through all known remote versions of a package and notifies the package manager of this change
     def _notifyPackageManager(self):
         for package in self._server_response_data["packages"]:
@@ -775,21 +739,6 @@
         return cast(AuthorsModel, self._models["authors"])
 
     @pyqtProperty(QObject, constant = True)
-<<<<<<< HEAD
-=======
-    def subscribedPackagesModel(self) -> SubscribedPackagesModel:
-        return cast(SubscribedPackagesModel, self._models["subscribed_packages"])
-
-    @pyqtProperty(bool, constant=True)
-    def has_compatible_packages(self) -> bool:
-        return self._models["subscribed_packages"].hasCompatiblePackages()
-
-    @pyqtProperty(bool, constant=True)
-    def has_incompatible_packages(self) -> bool:
-        return self._models["subscribed_packages"].hasIncompatiblePackages()
-
-    @pyqtProperty(QObject, constant = True)
->>>>>>> 6953c560
     def packagesModel(self) -> PackagesModel:
         return cast(PackagesModel, self._models["packages"])
 
