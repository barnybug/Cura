--- conflicted
+++ resolved
@@ -57,7 +57,7 @@
                 color: UM.Theme.getColor("lining")
             }
 
-            Cura.QuickConfigurationSelector
+            Cura.ConfigurationMenu
             {
                 Layout.fillHeight: true
                 Layout.fillWidth: true
@@ -68,52 +68,6 @@
             Rectangle
             {
                 height: parent.height
-<<<<<<< HEAD
-                spacing: 0
-
-                Cura.MachineSelector
-                {
-                    id: machineSelection
-                    z: openFileButtonBackground.z - 1 //Ensure that the tooltip of the open file button stays above the item row.
-                    Layout.minimumWidth: UM.Theme.getSize("machine_selector_widget").width
-                    Layout.maximumWidth: UM.Theme.getSize("machine_selector_widget").width
-                    Layout.fillWidth: true
-                    Layout.fillHeight: true
-                }
-
-                // Separator line
-                Rectangle
-                {
-                    height: parent.height
-                    width: UM.Theme.getSize("default_lining").width
-                    color: UM.Theme.getColor("lining")
-                }
-
-                Cura.ConfigurationMenu
-                {
-                    Layout.fillHeight: true
-                    Layout.fillWidth: true
-                    Layout.preferredWidth: itemRow.width - machineSelection.width - printSetupSelectorItem.width - 2 * UM.Theme.getSize("default_lining").width
-                }
-
-                // Separator line
-                Rectangle
-                {
-                    height: parent.height
-                    width: UM.Theme.getSize("default_lining").width
-                    color: UM.Theme.getColor("lining")
-                }
-
-                Item
-                {
-                    id: printSetupSelectorItem
-                    // This is a work around to prevent the printSetupSelector from having to be re-loaded every time
-                    // a stage switch is done.
-                    children: [printSetupSelector]
-                    height: childrenRect.height
-                    width: childrenRect.width
-                }
-=======
                 width: UM.Theme.getSize("default_lining").width
                 color: UM.Theme.getColor("lining")
             }
@@ -126,10 +80,8 @@
                 children: [printSetupSelector]
                 height: childrenRect.height
                 width: childrenRect.width
->>>>>>> 81c77621
             }
         }
-
 
         Rectangle
         {
