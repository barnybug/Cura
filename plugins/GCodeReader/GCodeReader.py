# Copyright (c) 2016 Aleph Objects, Inc.
# Cura is released under the terms of the LGPLv3 or higher.

from UM.Application import Application
from UM.Backend import Backend
from UM.Job import Job
from UM.Logger import Logger
from UM.Math.AxisAlignedBox import AxisAlignedBox
from UM.Math.Vector import Vector
from UM.Mesh.MeshReader import MeshReader
from UM.Message import Message
from UM.Scene.SceneNode import SceneNode
from UM.i18n import i18nCatalog
from UM.Preferences import Preferences

catalog = i18nCatalog("cura")


from cura import LayerDataBuilder
from cura import LayerDataDecorator
from cura.LayerPolygon import LayerPolygon
from cura.GCodeListDecorator import GCodeListDecorator
from cura.Settings.ExtruderManager import ExtruderManager

import numpy
import math
import re
from collections import namedtuple


# Class for loading and parsing G-code files
class GCodeReader(MeshReader):
    def __init__(self):
        super(GCodeReader, self).__init__()
        self._supported_extensions = [".gcode", ".g"]
        Application.getInstance().hideMessageSignal.connect(self._onHideMessage)
        self._cancelled = False
        self._message = None
        self._layer_number = 0
        self._extruder_number = 0
        self._clearValues()
        self._scene_node = None
        # X, Y, Z position, F feedrate and E extruder values are stored
        self._position = namedtuple('Position', ['x', 'y', 'z', 'f', 'e'])
        self._is_layers_in_file = False  # Does the Gcode have the layers comment?
        self._extruder_offsets = {}  # Offsets for multi extruders. key is index, value is [x-offset, y-offset]
        self._current_layer_thickness = 0.2  # default

        Preferences.getInstance().addPreference("gcodereader/show_caution", True)

    def _clearValues(self):
        self._filament_diameter = 2.85
        self._extruder_number = 0
        self._extrusion_length_offset = [0]
        self._layer_type = LayerPolygon.Inset0Type
        self._layer_number = 0
        self._previous_z = 0
        self._layer_data_builder = LayerDataBuilder.LayerDataBuilder()
        self._center_is_zero = False
        self._is_absolute_positioning = True    # It can be absolute (G90) or relative (G91)

    @staticmethod
    def _getValue(line, code):
        n = line.find(code)
        if n < 0:
            return None
        n += len(code)
        pattern = re.compile("[;\s]")
        match = pattern.search(line, n)
        m = match.start() if match is not None else -1
        try:
            if m < 0:
                return line[n:]
            return line[n:m]
        except:
            return None

    def _getInt(self, line, code):
        value = self._getValue(line, code)
        try:
            return int(value)
        except:
            return None

    def _getFloat(self, line, code):
        value = self._getValue(line, code)
        try:
            return float(value)
        except:
            return None

    def _onHideMessage(self, message):
        if message == self._message:
            self._cancelled = True

    @staticmethod
    def _getNullBoundingBox():
        return AxisAlignedBox(minimum=Vector(0, 0, 0), maximum=Vector(10, 10, 10))

    def _createPolygon(self, layer_thickness, path, extruder_offsets):
        countvalid = 0
        for point in path:
            if point[5] > 0:
                countvalid += 1
                if countvalid >= 2:
                    # we know what to do now, no need to count further
                    continue
        if countvalid < 2:
            return False
        try:
            self._layer_data_builder.addLayer(self._layer_number)
            self._layer_data_builder.setLayerHeight(self._layer_number, path[0][2])
            self._layer_data_builder.setLayerThickness(self._layer_number, layer_thickness)
            this_layer = self._layer_data_builder.getLayer(self._layer_number)
        except ValueError:
            return False
        count = len(path)
        line_types = numpy.empty((count - 1, 1), numpy.int32)
        line_widths = numpy.empty((count - 1, 1), numpy.float32)
        line_thicknesses = numpy.empty((count - 1, 1), numpy.float32)
        line_feedrates = numpy.empty((count - 1, 1), numpy.float32)
        line_widths[:, 0] = 0.35  # Just a guess
        line_thicknesses[:, 0] = layer_thickness
        points = numpy.empty((count, 3), numpy.float32)
        extrusion_values = numpy.empty((count, 1), numpy.float32)
        i = 0
        for point in path:
            points[i, :] = [point[0] + extruder_offsets[0], point[2], -point[1] - extruder_offsets[1]]
            extrusion_values[i] = point[4]
            if i > 0:
                line_feedrates[i - 1] = point[3]
                line_types[i - 1] = point[5]
                if point[5] in [LayerPolygon.MoveCombingType, LayerPolygon.MoveRetractionType]:
                    line_widths[i - 1] = 0.1
                    line_thicknesses[i - 1] = 0.0 # Travels are set as zero thickness lines
                else:
                    line_widths[i - 1] = self._calculateLineWidth(points[i], points[i-1], extrusion_values[i], extrusion_values[i-1], layer_thickness)
            i += 1

        this_poly = LayerPolygon(self._extruder_number, line_types, points, line_widths, line_thicknesses, line_feedrates)
        this_poly.buildCache()

        this_layer.polygons.append(this_poly)
        return True

    def _calculateLineWidth(self, current_point, previous_point, current_extrusion, previous_extrusion, layer_thickness):
        # Area of the filament
        Af = (self._filament_diameter / 2) ** 2 * numpy.pi
        # Length of the extruded filament
        de = current_extrusion - previous_extrusion
        # Volumne of the extruded filament
        dVe = de * Af
        # Length of the printed line
        dX = numpy.sqrt((current_point[0] - previous_point[0])**2 + (current_point[2] - previous_point[2])**2)
        # When the extruder recovers from a retraction, we get zero distance
        if dX == 0:
            return 0.1
        # Area of the printed line. This area is a rectangle
        Ae = dVe / dX
        # This area is a rectangle with area equal to layer_thickness * layer_width
        line_width = Ae / layer_thickness

        # A threshold is set to avoid weird paths in the GCode
        if line_width > 1.2:
            return 0.35
        return line_width

    def _gCode0(self, position, params, path):
<<<<<<< HEAD
        x, y, z, f, e = position
        x = params.x if params.x is not None else x
        y = params.y if params.y is not None else y
        z = params.z if params.z is not None else position.z
        f = params.f if params.f is not None else position.f

        if params.e is not None:
            if params.e > e[self._extruder_number]:
                path.append([x, y, z, f, params.e + self._extrusion_length_offset[self._extruder_number], self._layer_type])  # extrusion
            else:
                path.append([x, y, z, f, params.e + self._extrusion_length_offset[self._extruder_number], LayerPolygon.MoveRetractionType])  # retraction
            e[self._extruder_number] = params.e
=======
        x, y, z, e = position
        if self._is_absolute_positioning:
            x = params.x if params.x is not None else x
            y = params.y if params.y is not None else y
            z = params.z if params.z is not None else z
        else:
            x += params.x if params.x is not None else 0
            y += params.y if params.y is not None else 0
            z += params.z if params.z is not None else 0

        if params.e is not None:
            new_extrusion_value = params.e if self._is_absolute_positioning else e[self._extruder_number] + params.e
            if new_extrusion_value > e[self._extruder_number]:
                path.append([x, y, z, self._layer_type])  # extrusion
            else:
                path.append([x, y, z, LayerPolygon.MoveRetractionType])  # retraction
            e[self._extruder_number] = new_extrusion_value
>>>>>>> 217fb606

            # Only when extruding we can determine the latest known "layer height" which is the difference in height between extrusions
            # Also, 1.5 is a heuristic for any priming or whatsoever, we skip those.
            if z > self._previous_z and (z - self._previous_z < 1.5):
                self._current_layer_thickness = z - self._previous_z # allow a tiny overlap
                self._previous_z = z
        else:
            path.append([x, y, z, f, e[self._extruder_number] + self._extrusion_length_offset[self._extruder_number], LayerPolygon.MoveCombingType])
        return self._position(x, y, z, f, e)

    # G0 and G1 should be handled exactly the same.
    _gCode1 = _gCode0

    ##  Home the head.
    def _gCode28(self, position, params, path):
        return self._position(
            params.x if params.x is not None else position.x,
            params.y if params.y is not None else position.y,
            0,
            position.f,
            position.e)

    ##  Set the absolute positioning
    def _gCode90(self, position, params, path):
        self._is_absolute_positioning = True
        return position

    ##  Set the relative positioning
    def _gCode91(self, position, params, path):
        self._is_absolute_positioning = False
        return position

    ##  Reset the current position to the values specified.
    #   For example: G92 X10 will set the X to 10 without any physical motion.
    def _gCode92(self, position, params, path):
        if params.e is not None:
            # Sometimes a G92 E0 is introduced in the middle of the GCode so we need to keep those offsets for calculate the line_width
            self._extrusion_length_offset[self._extruder_number] += position.e[self._extruder_number] - params.e
            position.e[self._extruder_number] = params.e
        return self._position(
            params.x if params.x is not None else position.x,
            params.y if params.y is not None else position.y,
            params.z if params.z is not None else position.z,
            params.f if params.f is not None else position.f,
            position.e)

    def _processGCode(self, G, line, position, path):
        func = getattr(self, "_gCode%s" % G, None)
        line = line.split(";", 1)[0]  # Remove comments (if any)
        if func is not None:
            s = line.upper().split(" ")
            x, y, z, f, e = None, None, None, None, None
            for item in s[1:]:
                if len(item) <= 1:
                    continue
                if item.startswith(";"):
                    continue
                if item[0] == "X":
                    x = float(item[1:])
                if item[0] == "Y":
                    y = float(item[1:])
                if item[0] == "Z":
                    z = float(item[1:])
                if item[0] == "F":
                    f = float(item[1:]) / 60
                if item[0] == "E":
                    e = float(item[1:])
            if self._is_absolute_positioning and ((x is not None and x < 0) or (y is not None and y < 0)):
                self._center_is_zero = True
            params = self._position(x, y, z, f, e)
            return func(position, params, path)
        return position

    def _processTCode(self, T, line, position, path):
        self._extruder_number = T
        if self._extruder_number + 1 > len(position.e):
            self._extrusion_length_offset.extend([0] * (self._extruder_number - len(position.e) + 1))
            position.e.extend([0] * (self._extruder_number - len(position.e) + 1))
        return position

    _type_keyword = ";TYPE:"
    _layer_keyword = ";LAYER:"

    ##  For showing correct x, y offsets for each extruder
    def _extruderOffsets(self):
        result = {}
        for extruder in ExtruderManager.getInstance().getExtruderStacks():
            result[int(extruder.getMetaData().get("position", "0"))] = [
                extruder.getProperty("machine_nozzle_offset_x", "value"),
                extruder.getProperty("machine_nozzle_offset_y", "value")]
        return result

    def read(self, file_name):
        Logger.log("d", "Preparing to load %s" % file_name)
        self._cancelled = False
        # We obtain the filament diameter from the selected printer to calculate line widths
        self._filament_diameter = Application.getInstance().getGlobalContainerStack().getProperty("material_diameter", "value")

        scene_node = SceneNode()
        # Override getBoundingBox function of the sceneNode, as this node should return a bounding box, but there is no
        # real data to calculate it from.
        scene_node.getBoundingBox = self._getNullBoundingBox

        gcode_list = []
        self._is_layers_in_file = False

        Logger.log("d", "Opening file %s" % file_name)

        self._extruder_offsets = self._extruderOffsets()  # dict with index the extruder number. can be empty

        last_z = 0
        with open(file_name, "r") as file:
            file_lines = 0
            current_line = 0
            for line in file:
                file_lines += 1
                gcode_list.append(line)
                if not self._is_layers_in_file and line[:len(self._layer_keyword)] == self._layer_keyword:
                    self._is_layers_in_file = True
            file.seek(0)

            file_step = max(math.floor(file_lines / 100), 1)

            self._clearValues()

            self._message = Message(catalog.i18nc("@info:status", "Parsing G-code"),
                                    lifetime=0,
                                    title = catalog.i18nc("@info:title", "G-code Details"))

            self._message.setProgress(0)
            self._message.show()

            Logger.log("d", "Parsing %s..." % file_name)

            current_position = self._position(0, 0, 0, 0, [0])
            current_path = []

            for line in file:
                if self._cancelled:
                    Logger.log("d", "Parsing %s cancelled" % file_name)
                    return None
                current_line += 1
                last_z = current_position.z

                if current_line % file_step == 0:
                    self._message.setProgress(math.floor(current_line / file_lines * 100))
                    Job.yieldThread()
                if len(line) == 0:
                    continue

                if line.find(self._type_keyword) == 0:
                    type = line[len(self._type_keyword):].strip()
                    if type == "WALL-INNER":
                        self._layer_type = LayerPolygon.InsetXType
                    elif type == "WALL-OUTER":
                        self._layer_type = LayerPolygon.Inset0Type
                    elif type == "SKIN":
                        self._layer_type = LayerPolygon.SkinType
                    elif type == "SKIRT":
                        self._layer_type = LayerPolygon.SkirtType
                    elif type == "SUPPORT":
                        self._layer_type = LayerPolygon.SupportType
                    elif type == "FILL":
                        self._layer_type = LayerPolygon.InfillType
                    else:
                        Logger.log("w", "Encountered a unknown type (%s) while parsing g-code.", type)

                # When the layer change is reached, the polygon is computed so we have just one layer per layer per extruder
                if self._is_layers_in_file and line[:len(self._layer_keyword)] == self._layer_keyword:
                    try:
                        layer_number = int(line[len(self._layer_keyword):])
                        self._createPolygon(self._current_layer_thickness, current_path, self._extruder_offsets.get(self._extruder_number, [0, 0]))
                        current_path.clear()
                        self._layer_number = layer_number
                    except:
                        pass

                # This line is a comment. Ignore it (except for the layer_keyword)
                if line.startswith(";"):
                    continue

                G = self._getInt(line, "G")
                if G is not None:
                    # When find a movement, the new posistion is calculated and added to the current_path, but
                    # don't need to create a polygon until the end of the layer
                    current_position = self._processGCode(G, line, current_position, current_path)
                    continue

                # When changing the extruder, the polygon with the stored paths is computed
                if line.startswith("T"):
                    T = self._getInt(line, "T")
                    if T is not None:
                        self._createPolygon(self._current_layer_thickness, current_path, self._extruder_offsets.get(self._extruder_number, [0, 0]))
                        current_path.clear()

                        current_position = self._processTCode(T, line, current_position, current_path)

            # "Flush" leftovers. Last layer paths are still stored
            if len(current_path) > 1:
                if self._createPolygon(self._current_layer_thickness, current_path, self._extruder_offsets.get(self._extruder_number, [0, 0])):
                    self._layer_number += 1
                    current_path.clear()

        material_color_map = numpy.zeros((10, 4), dtype = numpy.float32)
        material_color_map[0, :] = [0.0, 0.7, 0.9, 1.0]
        material_color_map[1, :] = [0.7, 0.9, 0.0, 1.0]
        layer_mesh = self._layer_data_builder.build(material_color_map)
        decorator = LayerDataDecorator.LayerDataDecorator()
        decorator.setLayerData(layer_mesh)
        scene_node.addDecorator(decorator)

        gcode_list_decorator = GCodeListDecorator()
        gcode_list_decorator.setGCodeList(gcode_list)
        scene_node.addDecorator(gcode_list_decorator)

        Application.getInstance().getController().getScene().gcode_list = gcode_list

        Logger.log("d", "Finished parsing %s" % file_name)
        self._message.hide()

        if self._layer_number == 0:
            Logger.log("w", "File %s doesn't contain any valid layers" % file_name)

        settings = Application.getInstance().getGlobalContainerStack()
        machine_width = settings.getProperty("machine_width", "value")
        machine_depth = settings.getProperty("machine_depth", "value")

        if not self._center_is_zero:
            scene_node.setPosition(Vector(-machine_width / 2, 0, machine_depth / 2))

        Logger.log("d", "Loaded %s" % file_name)

        if Preferences.getInstance().getValue("gcodereader/show_caution"):
            caution_message = Message(catalog.i18nc(
                "@info:generic",
                "Make sure the g-code is suitable for your printer and printer configuration before sending the file to it. The g-code representation may not be accurate."),
                lifetime=0,
                title = catalog.i18nc("@info:title", "G-code Details"))
            caution_message.show()

        # The "save/print" button's state is bound to the backend state.
        backend = Application.getInstance().getBackend()
        backend.backendStateChange.emit(Backend.BackendState.Disabled)

        return scene_node<|MERGE_RESOLUTION|>--- conflicted
+++ resolved
@@ -166,21 +166,8 @@
         return line_width
 
     def _gCode0(self, position, params, path):
-<<<<<<< HEAD
+
         x, y, z, f, e = position
-        x = params.x if params.x is not None else x
-        y = params.y if params.y is not None else y
-        z = params.z if params.z is not None else position.z
-        f = params.f if params.f is not None else position.f
-
-        if params.e is not None:
-            if params.e > e[self._extruder_number]:
-                path.append([x, y, z, f, params.e + self._extrusion_length_offset[self._extruder_number], self._layer_type])  # extrusion
-            else:
-                path.append([x, y, z, f, params.e + self._extrusion_length_offset[self._extruder_number], LayerPolygon.MoveRetractionType])  # retraction
-            e[self._extruder_number] = params.e
-=======
-        x, y, z, e = position
         if self._is_absolute_positioning:
             x = params.x if params.x is not None else x
             y = params.y if params.y is not None else y
@@ -189,15 +176,16 @@
             x += params.x if params.x is not None else 0
             y += params.y if params.y is not None else 0
             z += params.z if params.z is not None else 0
+        
+        f = params.f if params.f is not None else f
 
         if params.e is not None:
             new_extrusion_value = params.e if self._is_absolute_positioning else e[self._extruder_number] + params.e
             if new_extrusion_value > e[self._extruder_number]:
-                path.append([x, y, z, self._layer_type])  # extrusion
+                path.append([x, y, z, f, params.e + self._extrusion_length_offset[self._extruder_number], self._layer_type])  # extrusion
             else:
-                path.append([x, y, z, LayerPolygon.MoveRetractionType])  # retraction
+                path.append([x, y, z, f, params.e + self._extrusion_length_offset[self._extruder_number], LayerPolygon.MoveRetractionType])  # retraction
             e[self._extruder_number] = new_extrusion_value
->>>>>>> 217fb606
 
             # Only when extruding we can determine the latest known "layer height" which is the difference in height between extrusions
             # Also, 1.5 is a heuristic for any priming or whatsoever, we skip those.
