# Copyright (c) 2017 Ultimaker B.V.
# Cura is released under the terms of the LGPLv3 or higher.

import copy
import io
import json #To parse the product-to-id mapping file.
import os.path #To find the product-to-id mapping.
import sys
from typing import Any, Dict, List, Optional
import xml.etree.ElementTree as ET

from UM.Resources import Resources
from UM.Logger import Logger
from cura.CuraApplication import CuraApplication

import UM.Dictionary
from UM.Settings.InstanceContainer import InstanceContainer
from UM.Settings.ContainerRegistry import ContainerRegistry

from .XmlMaterialValidator import XmlMaterialValidator

##  Handles serializing and deserializing material containers from an XML file
class XmlMaterialProfile(InstanceContainer):
    CurrentFdmMaterialVersion = "1.3"
    Version = 1

    def __init__(self, container_id, *args, **kwargs):
        super().__init__(container_id, *args, **kwargs)
        self._inherited_files = []

    ##  Translates the version number in the XML files to the setting_version
    #   metadata entry.
    #
    #   Since the two may increment independently we need a way to say which
    #   versions of the XML specification are compatible with our setting data
    #   version numbers.
    #
    #   \param xml_version: The version number found in an XML file.
    #   \return The corresponding setting_version.
    @classmethod
    def xmlVersionToSettingVersion(cls, xml_version: str) -> int:
        if xml_version == "1.3":
            return CuraApplication.SettingVersion
        return 0 #Older than 1.3.

    def getInheritedFiles(self):
        return self._inherited_files

    ##  Overridden from InstanceContainer
    #   set the meta data for all machine / variant combinations
    #
    #   The "apply_to_all" flag indicates whether this piece of metadata should be applied to all material containers
    #   or just this specific container.
    #   For example, when you change the material name, you want to apply it to all its derived containers, but for
    #   some specific settings, they should only be applied to a machine/variant-specific container.
    #
    def setMetaDataEntry(self, key, value, apply_to_all = True):
        registry = ContainerRegistry.getInstance()
        if registry.isReadOnly(self.getId()):
            return

        # Prevent recursion
        if not apply_to_all:
            super().setMetaDataEntry(key, value)
            return

        # Get the MaterialGroup
        material_manager = CuraApplication.getInstance().getMaterialManager()
        root_material_id = self.getMetaDataEntry("base_file")  #if basefile is self.getId, this is a basefile.
        material_group = material_manager.getMaterialGroup(root_material_id)

        # Update the root material container
        root_material_container = material_group.root_material_node.getContainer()
        root_material_container.setMetaDataEntry(key, value, apply_to_all = False)

        # Update all containers derived from it
        for node in material_group.derived_material_node_list:
            container = node.getContainer()
            container.setMetaDataEntry(key, value, apply_to_all = False)

    ##  Overridden from InstanceContainer, similar to setMetaDataEntry.
    #   without this function the setName would only set the name of the specific nozzle / material / machine combination container
    #   The function is a bit tricky. It will not set the name of all containers if it has the correct name itself.
    def setName(self, new_name):
        registry = ContainerRegistry.getInstance()
        if registry.isReadOnly(self.getId()):
            return

        # Not only is this faster, it also prevents a major loop that causes a stack overflow.
        if self.getName() == new_name:
            return

        super().setName(new_name)

        basefile = self.getMetaDataEntry("base_file", self.getId())  # if basefile is self.getId, this is a basefile.
        # Update the basefile as well, this is actually what we're trying to do
        # Update all containers that share GUID and basefile
        containers = registry.findInstanceContainers(base_file = basefile)
        for container in containers:
            container.setName(new_name)

    ##  Overridden from InstanceContainer, to set dirty to base file as well.
    def setDirty(self, dirty):
        super().setDirty(dirty)
        base_file = self.getMetaDataEntry("base_file", None)
        registry = ContainerRegistry.getInstance()
        if base_file is not None and base_file != self.getId() and not registry.isReadOnly(base_file):
            containers = registry.findContainers(id = base_file)
            if containers:
                containers[0].setDirty(dirty)

    ##  Overridden from InstanceContainer
    # base file: common settings + supported machines
    # machine / variant combination: only changes for itself.
    def serialize(self, ignored_metadata_keys: Optional[set] = None):
        registry = ContainerRegistry.getInstance()

        base_file = self.getMetaDataEntry("base_file", "")
        if base_file and self.getId() != base_file:
            # Since we create an instance of XmlMaterialProfile for each machine and nozzle in the profile,
            # we should only serialize the "base" material definition, since that can then take care of
            # serializing the machine/nozzle specific profiles.
            raise NotImplementedError("Ignoring serializing non-root XML materials, the data is contained in the base material")

        builder = ET.TreeBuilder()

        root = builder.start("fdmmaterial",
                             {"xmlns": "http://www.ultimaker.com/material",
                              "xmlns:cura": "http://www.ultimaker.com/cura",
                              "version": self.CurrentFdmMaterialVersion})

        ## Begin Metadata Block
        builder.start("metadata")

        metadata = copy.deepcopy(self.getMetaData())
        # setting_version is derived from the "version" tag in the schema, so don't serialize it into a file
        if ignored_metadata_keys is None:
            ignored_metadata_keys = set()
        ignored_metadata_keys |= {"setting_version"}
        # remove the keys that we want to ignore in the metadata
        for key in ignored_metadata_keys:
            if key in metadata:
                del metadata[key]
        properties = metadata.pop("properties", {})

        # Metadata properties that should not be serialized.
        metadata.pop("status", "")
        metadata.pop("variant", "")
        metadata.pop("type", "")
        metadata.pop("base_file", "")
        metadata.pop("approximate_diameter", "")
        metadata.pop("id", "")
        metadata.pop("container_type", "")
        metadata.pop("name", "")

        ## Begin Name Block
        builder.start("name")

        builder.start("brand")
        builder.data(metadata.pop("brand", ""))
        builder.end("brand")

        builder.start("material")
        builder.data(metadata.pop("material", ""))
        builder.end("material")

        builder.start("color")
        builder.data(metadata.pop("color_name", ""))
        builder.end("color")

        builder.start("label")
        builder.data(self.getName())
        builder.end("label")

        builder.end("name")
        ## End Name Block

        for key, value in metadata.items():
            builder.start(key)
            if value is not None: #Nones get handled well by the builder.
                #Otherwise the builder always expects a string.
                #Deserialize expects the stringified version.
                value = str(value)
            builder.data(value)
            builder.end(key)

        builder.end("metadata")
        ## End Metadata Block

        ## Begin Properties Block
        builder.start("properties")

        for key, value in properties.items():
            builder.start(key)
            builder.data(value)
            builder.end(key)

        builder.end("properties")
        ## End Properties Block

        ## Begin Settings Block
        builder.start("settings")

        if self.getDefinition().getId() == "fdmprinter":
            for instance in self.findInstances():
                self._addSettingElement(builder, instance)

        machine_container_map = {}
        machine_nozzle_map = {}

        variant_manager = CuraApplication.getInstance()._variant_manager

        all_containers = registry.findInstanceContainers(GUID = self.getMetaDataEntry("GUID"), base_file = self.getId())
        for container in all_containers:
            definition_id = container.getDefinition().getId()
            if definition_id == "fdmprinter":
                continue

            if definition_id not in machine_container_map:
                machine_container_map[definition_id] = container

            if definition_id not in machine_nozzle_map:
                machine_nozzle_map[definition_id] = {}

            variant_name = container.getMetaDataEntry("variant_name")
            if variant_name:
                machine_nozzle_map[definition_id][variant_name] = variant_manager.getVariantNode(definition_id,
                                                                                                 variant_name)
                continue

            machine_container_map[definition_id] = container

        # Map machine human-readable names to IDs
        product_id_map = self.getProductIdMap()

        for definition_id, container in machine_container_map.items():
            definition = container.getDefinition()

            product = definition_id
            for product_name, product_id_list in product_id_map.items():
                if definition_id in product_id_list:
                    product = product_name
                    break

            builder.start("machine")
            builder.start("machine_identifier", {
                "manufacturer": container.getMetaDataEntry("machine_manufacturer", definition.getMetaDataEntry("manufacturer", "Unknown")),
                "product":  product
            })
            builder.end("machine_identifier")

            for instance in container.findInstances():
                if self.getDefinition().getId() == "fdmprinter" and self.getInstance(instance.definition.key) and self.getProperty(instance.definition.key, "value") == instance.value:
                    # If the settings match that of the base profile, just skip since we inherit the base profile.
                    continue

                self._addSettingElement(builder, instance)

            # Find all hotend sub-profiles corresponding to this material and machine and add them to this profile.
            for hotend_name, variant_node in machine_nozzle_map[definition_id].items():
                # The hotend identifier is not the containers name, but its "name".
                builder.start("hotend", {"id": hotend_name})

                # Compatible is a special case, as it's added as a meta data entry (instead of an instance).
                compatible = variant_node.metadata.get("compatible")
                if compatible is not None:
                    builder.start("setting", {"key": "hardware compatible"})
                    if compatible:
                        builder.data("yes")
                    else:
                        builder.data("no")
                    builder.end("setting")

                for instance in variant_node.getContainer().findInstances():
                    if container.getInstance(instance.definition.key) and container.getProperty(instance.definition.key, "value") == instance.value:
                        # If the settings match that of the machine profile, just skip since we inherit the machine profile.
                        continue

                    self._addSettingElement(builder, instance)

                builder.end("hotend")

            builder.end("machine")

        builder.end("settings")
        ## End Settings Block

        builder.end("fdmmaterial")

        root = builder.close()
        _indent(root)
        stream = io.BytesIO()
        tree = ET.ElementTree(root)
        # this makes sure that the XML header states encoding="utf-8"
        tree.write(stream, encoding="utf-8", xml_declaration=True)

        return stream.getvalue().decode('utf-8')

    # Recursively resolve loading inherited files
    def _resolveInheritance(self, file_name):
        xml = self._loadFile(file_name)

        inherits = xml.find("./um:inherits", self.__namespaces)
        if inherits is not None:
            inherited = self._resolveInheritance(inherits.text)
            xml = self._mergeXML(inherited, xml)

        return xml

    def _loadFile(self, file_name):
        path = Resources.getPath(CuraApplication.getInstance().ResourceTypes.MaterialInstanceContainer, file_name + ".xml.fdm_material")

        with open(path, encoding="utf-8") as f:
            contents = f.read()

        self._inherited_files.append(path)
        return ET.fromstring(contents)

    # The XML material profile can have specific settings for machines.
    # Some machines share profiles, so they are only created once.
    # This function duplicates those elements so that each machine tag only has one identifier.
    def _expandMachinesXML(self, element):
        settings_element = element.find("./um:settings", self.__namespaces)
        machines = settings_element.iterfind("./um:machine", self.__namespaces)
        machines_to_add = []
        machines_to_remove = []
        for machine in machines:
            identifiers = list(machine.iterfind("./um:machine_identifier", self.__namespaces))
            has_multiple_identifiers = len(identifiers) > 1
            if has_multiple_identifiers:
                # Multiple identifiers found. We need to create a new machine element and copy all it's settings there.
                for identifier in identifiers:
                    new_machine = copy.deepcopy(machine)
                    # Create list of identifiers that need to be removed from the copied element.
                    other_identifiers = [self._createKey(other_identifier) for other_identifier in identifiers if other_identifier is not identifier]
                    # As we can only remove by exact object reference, we need to look through the identifiers of copied machine.
                    new_machine_identifiers = list(new_machine.iterfind("./um:machine_identifier", self.__namespaces))
                    for new_machine_identifier in new_machine_identifiers:
                        key = self._createKey(new_machine_identifier)
                        # Key was in identifiers to remove, so this element needs to be purged
                        if key in other_identifiers:
                            new_machine.remove(new_machine_identifier)
                    machines_to_add.append(new_machine)
                machines_to_remove.append(machine)
            else:
                pass  # Machine only has one identifier. Nothing to do.
        # Remove & add all required machines.
        for machine_to_remove in machines_to_remove:
            settings_element.remove(machine_to_remove)
        for machine_to_add in machines_to_add:
            settings_element.append(machine_to_add)
        return element

    def _mergeXML(self, first, second):
        result = copy.deepcopy(first)
        self._combineElement(self._expandMachinesXML(result), self._expandMachinesXML(second))
        return result

    def _createKey(self, element):
        key = element.tag.split("}")[-1]
        if "key" in element.attrib:
            key += " key:" + element.attrib["key"]
        if "manufacturer" in element.attrib:
            key += " manufacturer:" + element.attrib["manufacturer"]
        if "product" in element.attrib:
            key += " product:" + element.attrib["product"]
        if key == "machine":
            for item in element:
                if "machine_identifier" in item.tag:
                    key += " " + item.attrib["product"]
        return key

    # Recursively merges XML elements. Updates either the text or children if another element is found in first.
    # If it does not exist, copies it from second.
    def _combineElement(self, first, second):
        # Create a mapping from tag name to element.

        mapping = {}
        for element in first:
            key = self._createKey(element)
            mapping[key] = element
        for element in second:
            key = self._createKey(element)
            if len(element):  # Check if element has children.
                try:
                    if "setting" in element.tag and not "settings" in element.tag:
                        # Setting can have points in it. In that case, delete all values and override them.
                        for child in list(mapping[key]):
                            mapping[key].remove(child)
                        for child in element:
                            mapping[key].append(child)
                    else:
                        self._combineElement(mapping[key], element)  # Multiple elements, handle those.
                except KeyError:
                    mapping[key] = element
                    first.append(element)
            else:
                try:
                    mapping[key].text = element.text
                except KeyError:  # Not in the mapping, so simply add it
                    mapping[key] = element
                    first.append(element)

    def clearData(self):
        self._metadata = {
            "id": self.getId(),
            "name": ""
        }
        self._definition = None
        self._instances = {}
        self._read_only = False
        self._dirty = False
        self._path = ""

    @classmethod
    def getConfigurationTypeFromSerialized(cls, serialized: str) -> Optional[str]:
        return "materials"

    @classmethod
    def getVersionFromSerialized(cls, serialized: str) -> Optional[int]:
        data = ET.fromstring(serialized)

        version = XmlMaterialProfile.Version
        # get setting version
        if "version" in data.attrib:
            setting_version = cls.xmlVersionToSettingVersion(data.attrib["version"])
        else:
            setting_version = cls.xmlVersionToSettingVersion("1.2")

        return version * 1000000 + setting_version

    ##  Overridden from InstanceContainer
    def deserialize(self, serialized, file_name = None):
        containers_to_add = []
        # update the serialized data first
        from UM.Settings.Interfaces import ContainerInterface
        serialized = ContainerInterface.deserialize(self, serialized, file_name)

        try:
            data = ET.fromstring(serialized)
        except:
            Logger.logException("e", "An exception occurred while parsing the material profile")
            return

        # Reset previous metadata
        old_id = self.getId()
        self.clearData() # Ensure any previous data is gone.
        meta_data = {}
        meta_data["type"] = "material"
        meta_data["base_file"] = self.getId()
        meta_data["status"] = "unknown"  # TODO: Add material verification
        meta_data["id"] = old_id
        meta_data["container_type"] = XmlMaterialProfile

        common_setting_values = {}

        inherits = data.find("./um:inherits", self.__namespaces)
        if inherits is not None:
            inherited = self._resolveInheritance(inherits.text)
            data = self._mergeXML(inherited, data)

        # set setting_version in metadata
        if "version" in data.attrib:
            meta_data["setting_version"] = self.xmlVersionToSettingVersion(data.attrib["version"])
        else:
            meta_data["setting_version"] = self.xmlVersionToSettingVersion("1.2") #1.2 and lower didn't have that version number there yet.

        meta_data["name"] = "Unknown Material" #In case the name tag is missing.
        for entry in data.iterfind("./um:metadata/*", self.__namespaces):
            tag_name = _tag_without_namespace(entry)

            if tag_name == "name":
                brand = entry.find("./um:brand", self.__namespaces)
                material = entry.find("./um:material", self.__namespaces)
                color = entry.find("./um:color", self.__namespaces)
                label = entry.find("./um:label", self.__namespaces)

                if label is not None:
                    meta_data["name"] = label.text
                else:
                    meta_data["name"] = self._profile_name(material.text, color.text)
                meta_data["brand"] = brand.text
                meta_data["material"] = material.text
                meta_data["color_name"] = color.text
                continue

            # setting_version is derived from the "version" tag in the schema earlier, so don't set it here
            if tag_name == "setting_version":
                continue

            meta_data[tag_name] = entry.text

            if tag_name in self.__material_metadata_setting_map:
                common_setting_values[self.__material_metadata_setting_map[tag_name]] = entry.text

        if "description" not in meta_data:
            meta_data["description"] = ""

        if "adhesion_info" not in meta_data:
            meta_data["adhesion_info"] = ""

        validation_message = XmlMaterialValidator.validateMaterialMetaData(meta_data)
        if validation_message is not None:
            raise Exception("Not valid material profile: %s" % (validation_message))

        property_values = {}
        properties = data.iterfind("./um:properties/*", self.__namespaces)
        for entry in properties:
            tag_name = _tag_without_namespace(entry)
            property_values[tag_name] = entry.text

            if tag_name in self.__material_properties_setting_map:
                common_setting_values[self.__material_properties_setting_map[tag_name]] = entry.text

        meta_data["approximate_diameter"] = str(round(float(property_values.get("diameter", 2.85)))) # In mm
        meta_data["properties"] = property_values
        meta_data["definition"] = "fdmprinter"

        common_compatibility = True
        settings = data.iterfind("./um:settings/um:setting", self.__namespaces)
        for entry in settings:
            key = entry.get("key")
            if key in self.__material_settings_setting_map:
                common_setting_values[self.__material_settings_setting_map[key]] = entry.text
            elif key in self.__unmapped_settings:
                if key == "hardware compatible":
                    common_compatibility = self._parseCompatibleValue(entry.text)

        # Add namespaced Cura-specific settings
        settings = data.iterfind("./um:settings/cura:setting", self.__namespaces)
        for entry in settings:
            key = entry.get("key")
            common_setting_values[key] = entry.text

        self._cached_values = common_setting_values # from InstanceContainer ancestor

        meta_data["compatible"] = common_compatibility
        self.setMetaData(meta_data)
        self._dirty = False

        # Map machine human-readable names to IDs
        product_id_map = self.getProductIdMap()

        machines = data.iterfind("./um:settings/um:machine", self.__namespaces)
        for machine in machines:
            machine_compatibility = common_compatibility
            machine_setting_values = {}
            settings = machine.iterfind("./um:setting", self.__namespaces)
            for entry in settings:
                key = entry.get("key")
                if key in self.__material_settings_setting_map:
                    machine_setting_values[self.__material_settings_setting_map[key]] = entry.text
                elif key in self.__unmapped_settings:
                    if key == "hardware compatible":
                        machine_compatibility = self._parseCompatibleValue(entry.text)
                else:
                    Logger.log("d", "Unsupported material setting %s", key)

            # Add namespaced Cura-specific settings
            settings = machine.iterfind("./cura:setting", self.__namespaces)
            for entry in settings:
                key = entry.get("key")
                machine_setting_values[key] = entry.text

            cached_machine_setting_properties = common_setting_values.copy()
            cached_machine_setting_properties.update(machine_setting_values)

            identifiers = machine.iterfind("./um:machine_identifier", self.__namespaces)
            for identifier in identifiers:
                machine_id_list = product_id_map.get(identifier.get("product"), [])
                if not machine_id_list:
                    machine_id_list = self.getPossibleDefinitionIDsFromName(identifier.get("product"))

                for machine_id in machine_id_list:
                    definitions = ContainerRegistry.getInstance().findDefinitionContainersMetadata(id = machine_id)
                    if not definitions:
                        continue

                    definition = definitions[0]

                    machine_manufacturer = identifier.get("manufacturer", definition.get("manufacturer", "Unknown")) #If the XML material doesn't specify a manufacturer, use the one in the actual printer definition.

                    if machine_compatibility:
                        new_material_id = self.getId() + "_" + machine_id

                        # The child or derived material container may already exist. This can happen when a material in a
                        # project file and the a material in Cura have the same ID.
                        # In the case if a derived material already exists, override that material container because if
                        # the data in the parent material has been changed, the derived ones should be updated too.
                        if ContainerRegistry.getInstance().isLoaded(new_material_id):
                            new_material = ContainerRegistry.getInstance().findContainers(id = new_material_id)[0]
                            is_new_material = False
                        else:
                            new_material = XmlMaterialProfile(new_material_id)
                            is_new_material = True

                        new_material.setMetaData(copy.deepcopy(self.getMetaData()))
                        new_material.getMetaData()["id"] = new_material_id
                        new_material.getMetaData()["name"] = self.getName()
                        new_material.setDefinition(machine_id)
                        # Don't use setMetadata, as that overrides it for all materials with same base file
                        new_material.getMetaData()["compatible"] = machine_compatibility
                        new_material.getMetaData()["machine_manufacturer"] = machine_manufacturer
                        new_material.getMetaData()["definition"] = machine_id

                        new_material.setCachedValues(cached_machine_setting_properties)

                        new_material._dirty = False

                        if is_new_material:
                            containers_to_add.append(new_material)

                    # Find the buildplates compatibility
                    buildplates = machine.iterfind("./um:buildplate", self.__namespaces)
                    buildplate_map = {}
                    buildplate_map["buildplate_compatible"] = {}
                    buildplate_map["buildplate_recommended"] = {}
                    for buildplate in buildplates:
                        buildplate_id = buildplate.get("id")
                        if buildplate_id is None:
                            continue

                        from cura.Machines.VariantManager import VariantType
                        variant_manager = CuraApplication.getInstance().getVariantManager()
                        variant_node = variant_manager.getVariantNode(machine_id, buildplate_id)
                        if not variant_node:
                            continue

                        buildplate_compatibility = machine_compatibility
                        buildplate_recommended = machine_compatibility
                        settings = buildplate.iterfind("./um:setting", self.__namespaces)
                        for entry in settings:
                            key = entry.get("key")
                            if key in self.__unmapped_settings:
                                if key == "hardware compatible":
                                    buildplate_compatibility = self._parseCompatibleValue(entry.text)
                                elif key == "hardware recommended":
                                    buildplate_recommended = self._parseCompatibleValue(entry.text)
                            else:
                                Logger.log("d", "Unsupported material setting %s", key)

                        buildplate_map["buildplate_compatible"][buildplate_id] = buildplate_compatibility
                        buildplate_map["buildplate_recommended"][buildplate_id] = buildplate_recommended

                    hotends = machine.iterfind("./um:hotend", self.__namespaces)
                    for hotend in hotends:
                        # The "id" field for hotends in material profiles are actually
                        hotend_name = hotend.get("id")
                        if hotend_name is None:
                            continue

                        variant_manager = CuraApplication.getInstance().getVariantManager()
                        variant_node = variant_manager.getVariantNode(machine_id, hotend_name)
                        if not variant_node:
                            continue

                        hotend_compatibility = machine_compatibility
                        hotend_setting_values = {}
                        settings = hotend.iterfind("./um:setting", self.__namespaces)
                        for entry in settings:
                            key = entry.get("key")
                            if key in self.__material_settings_setting_map:
                                hotend_setting_values[self.__material_settings_setting_map[key]] = entry.text
                            elif key in self.__unmapped_settings:
                                if key == "hardware compatible":
                                    hotend_compatibility = self._parseCompatibleValue(entry.text)
                            else:
                                Logger.log("d", "Unsupported material setting %s", key)

<<<<<<< HEAD
                        # Add namespaced Cura-specific settings
                        settings = hotend.iterfind("./cura:setting", self.__namespaces)
                        for entry in settings:
                            key = entry.get("key")
                            hotend_setting_values[key] = entry.text

                        new_hotend_id = self.getId() + "_" + machine_id + "_" + hotend_id.replace(" ", "_")
=======
                        new_hotend_specific_material_id = self.getId() + "_" + machine_id + "_" + hotend_name.replace(" ", "_")
>>>>>>> 9901780d

                        # Same as machine compatibility, keep the derived material containers consistent with the parent material
                        if ContainerRegistry.getInstance().isLoaded(new_hotend_specific_material_id):
                            new_hotend_material = ContainerRegistry.getInstance().findContainers(id = new_hotend_specific_material_id)[0]
                            is_new_material = False
                        else:
                            new_hotend_material = XmlMaterialProfile(new_hotend_specific_material_id)
                            is_new_material = True

                        new_hotend_material.setMetaData(copy.deepcopy(self.getMetaData()))
                        new_hotend_material.getMetaData()["id"] = new_hotend_specific_material_id
                        new_hotend_material.getMetaData()["name"] = self.getName()
                        new_hotend_material.getMetaData()["variant_name"] = hotend_name
                        new_hotend_material.setDefinition(machine_id)
                        # Don't use setMetadata, as that overrides it for all materials with same base file
                        new_hotend_material.getMetaData()["compatible"] = hotend_compatibility
                        new_hotend_material.getMetaData()["machine_manufacturer"] = machine_manufacturer
                        new_hotend_material.getMetaData()["definition"] = machine_id
                        if buildplate_map["buildplate_compatible"]:
                            new_hotend_material.getMetaData()["buildplate_compatible"] = buildplate_map["buildplate_compatible"]
                            new_hotend_material.getMetaData()["buildplate_recommended"] = buildplate_map["buildplate_recommended"]

                        cached_hotend_setting_properties = cached_machine_setting_properties.copy()
                        cached_hotend_setting_properties.update(hotend_setting_values)

                        new_hotend_material.setCachedValues(cached_hotend_setting_properties)

                        new_hotend_material._dirty = False

                        if is_new_material:
                            containers_to_add.append(new_hotend_material)

                    # there is only one ID for a machine. Once we have reached here, it means we have already found
                    # a workable ID for that machine, so there is no need to continue
                    break

        for container_to_add in containers_to_add:
            ContainerRegistry.getInstance().addContainer(container_to_add)

    @classmethod
    def deserializeMetadata(cls, serialized: str, container_id: str) -> List[Dict[str, Any]]:
        result_metadata = [] #All the metadata that we found except the base (because the base is returned).

        #Update the serialized data to the latest version.
        serialized = cls._updateSerialized(serialized)

        base_metadata = {
            "type": "material",
            "status": "unknown", #TODO: Add material verification.
            "container_type": XmlMaterialProfile,
            "id": container_id,
            "base_file": container_id
        }

        try:
            data = ET.fromstring(serialized)
        except:
            Logger.logException("e", "An exception occurred while parsing the material profile")
            return []

        #TODO: Implement the <inherits> tag. It's unused at the moment though.

        if "version" in data.attrib:
            base_metadata["setting_version"] = cls.xmlVersionToSettingVersion(data.attrib["version"])
        else:
            base_metadata["setting_version"] = cls.xmlVersionToSettingVersion("1.2") #1.2 and lower didn't have that version number there yet.

        for entry in data.iterfind("./um:metadata/*", cls.__namespaces):
            tag_name = _tag_without_namespace(entry)

            if tag_name == "name":
                brand = entry.find("./um:brand", cls.__namespaces)
                material = entry.find("./um:material", cls.__namespaces)
                color = entry.find("./um:color", cls.__namespaces)
                label = entry.find("./um:label", cls.__namespaces)

                if label is not None:
                    base_metadata["name"] = label.text
                else:
                    base_metadata["name"] = cls._profile_name(material.text, color.text)
                base_metadata["brand"] = brand.text
                base_metadata["material"] = material.text
                base_metadata["color_name"] = color.text
                continue

            #Setting_version is derived from the "version" tag in the schema earlier, so don't set it here.
            if tag_name == "setting_version":
                continue

            base_metadata[tag_name] = entry.text

        if "description" not in base_metadata:
            base_metadata["description"] = ""
        if "adhesion_info" not in base_metadata:
            base_metadata["adhesion_info"] = ""

        property_values = {}
        properties = data.iterfind("./um:properties/*", cls.__namespaces)
        for entry in properties:
            tag_name = _tag_without_namespace(entry)
            property_values[tag_name] = entry.text

        base_metadata["approximate_diameter"] = str(round(float(property_values.get("diameter", 2.85)))) # In mm
        base_metadata["properties"] = property_values
        base_metadata["definition"] = "fdmprinter"

        compatible_entries = data.iterfind("./um:settings/um:setting[@key='hardware compatible']", cls.__namespaces)
        try:
            common_compatibility = cls._parseCompatibleValue(next(compatible_entries).text)
        except StopIteration: #No 'hardware compatible' setting.
            common_compatibility = True
        base_metadata["compatible"] = common_compatibility
        result_metadata.append(base_metadata)

        # Map machine human-readable names to IDs
        product_id_map = cls.getProductIdMap()

        for machine in data.iterfind("./um:settings/um:machine", cls.__namespaces):
            machine_compatibility = common_compatibility
            for entry in machine.iterfind("./um:setting", cls.__namespaces):
                key = entry.get("key")
                if key == "hardware compatible":
                    machine_compatibility = cls._parseCompatibleValue(entry.text)

            for identifier in machine.iterfind("./um:machine_identifier", cls.__namespaces):
                machine_id_list = product_id_map.get(identifier.get("product"), [])
                if not machine_id_list:
                    machine_id_list = cls.getPossibleDefinitionIDsFromName(identifier.get("product"))

                for machine_id in machine_id_list:
                    definition_metadata = ContainerRegistry.getInstance().findDefinitionContainersMetadata(id = machine_id)
                    if not definition_metadata:
                        continue

                    definition_metadata = definition_metadata[0]

                    machine_manufacturer = identifier.get("manufacturer", definition_metadata.get("manufacturer", "Unknown")) #If the XML material doesn't specify a manufacturer, use the one in the actual printer definition.

                    if machine_compatibility:
                        new_material_id = container_id + "_" + machine_id

                        # The child or derived material container may already exist. This can happen when a material in a
                        # project file and the a material in Cura have the same ID.
                        # In the case if a derived material already exists, override that material container because if
                        # the data in the parent material has been changed, the derived ones should be updated too.
                        found_materials = ContainerRegistry.getInstance().findInstanceContainersMetadata(id = new_material_id)
                        if found_materials:
                            new_material_metadata = found_materials[0]
                        else:
                            new_material_metadata = {}

                        new_material_metadata.update(base_metadata)
                        new_material_metadata["id"] = new_material_id
                        new_material_metadata["compatible"] = machine_compatibility
                        new_material_metadata["machine_manufacturer"] = machine_manufacturer
                        new_material_metadata["definition"] = machine_id

                        if len(found_materials) == 0: #This is a new material.
                            result_metadata.append(new_material_metadata)

                    buildplates = machine.iterfind("./um:buildplate", cls.__namespaces)
                    buildplate_map = {}
                    buildplate_map["buildplate_compatible"] = {}
                    buildplate_map["buildplate_recommended"] = {}
                    for buildplate in buildplates:
                        buildplate_id = buildplate.get("id")
                        if buildplate_id is None:
                            continue

                        variant_containers = ContainerRegistry.getInstance().findInstanceContainersMetadata(id = buildplate_id)
                        if not variant_containers:
                            # It is not really properly defined what "ID" is so also search for variants by name.
                            variant_containers = ContainerRegistry.getInstance().findInstanceContainersMetadata(definition = machine_id, name = buildplate_id)

                        if not variant_containers:
                            continue

                        settings = buildplate.iterfind("./um:setting", cls.__namespaces)
                        for entry in settings:
                            key = entry.get("key")
                            if key == "hardware compatible":
                                buildplate_compatibility = cls._parseCompatibleValue(entry.text)
                            elif key == "hardware recommended":
                                buildplate_recommended = cls._parseCompatibleValue(entry.text)

                        buildplate_map["buildplate_compatible"][buildplate_id] = buildplate_map["buildplate_compatible"]
                        buildplate_map["buildplate_recommended"][buildplate_id] = buildplate_map["buildplate_recommended"]

                    for hotend in machine.iterfind("./um:hotend", cls.__namespaces):
                        hotend_name = hotend.get("id")
                        if hotend_name is None:
                            continue

                        hotend_compatibility = machine_compatibility
                        for entry in hotend.iterfind("./um:setting", cls.__namespaces):
                            key = entry.get("key")
                            if key == "hardware compatible":
                                hotend_compatibility = cls._parseCompatibleValue(entry.text)

                        new_hotend_specific_material_id = container_id + "_" + machine_id + "_" + hotend_name.replace(" ", "_")

                        # Same as machine compatibility, keep the derived material containers consistent with the parent material
                        found_materials = ContainerRegistry.getInstance().findInstanceContainersMetadata(id = new_hotend_specific_material_id)
                        if found_materials:
                            new_hotend_material_metadata = found_materials[0]
                        else:
                            new_hotend_material_metadata = {}

                        new_hotend_material_metadata.update(base_metadata)
                        new_hotend_material_metadata["variant_name"] = hotend_name
                        new_hotend_material_metadata["compatible"] = hotend_compatibility
                        new_hotend_material_metadata["machine_manufacturer"] = machine_manufacturer
                        new_hotend_material_metadata["id"] = new_hotend_specific_material_id
                        new_hotend_material_metadata["definition"] = machine_id
                        if buildplate_map["buildplate_compatible"]:
                            new_hotend_material_metadata["buildplate_compatible"] = buildplate_map["buildplate_compatible"]
                            new_hotend_material_metadata["buildplate_recommended"] = buildplate_map["buildplate_recommended"]

                        if len(found_materials) == 0:
                            result_metadata.append(new_hotend_material_metadata)

                    # there is only one ID for a machine. Once we have reached here, it means we have already found
                    # a workable ID for that machine, so there is no need to continue
                    break

        return result_metadata

    def _addSettingElement(self, builder, instance):
        key = instance.definition.key
        if key in self.__material_settings_setting_map.values():
            # Setting has a key in the stabndard namespace
            key = UM.Dictionary.findKey(self.__material_settings_setting_map, instance.definition.key)
            tag_name = "setting"
        elif key not in self.__material_properties_setting_map.values() and key not in self.__material_metadata_setting_map.values():
            # Setting is not in the standard namespace, and not a material property (eg diameter) or metadata (eg GUID)
            tag_name = "cura:setting"
        else:
            # Skip material properties (eg diameter) or metadata (eg GUID)
            return

        builder.start(tag_name, { "key": key })
        builder.data(str(instance.value))
        builder.end(tag_name)

    @classmethod
    def _profile_name(cls, material_name, color_name):
        if color_name != "Generic":
            return "%s %s" % (color_name, material_name)
        else:
            return material_name

    @classmethod
    def getPossibleDefinitionIDsFromName(cls, name):
        name_parts = name.lower().split(" ")
        merged_name_parts = []
        for part in name_parts:
            if len(part) == 0:
                continue
            if len(merged_name_parts) == 0:
                merged_name_parts.append(part)
                continue
            if part.isdigit():
                # for names with digit(s) such as Ultimaker 3 Extended, we generate an ID like
                # "ultimaker3_extended", ignoring the space between "Ultimaker" and "3".
                merged_name_parts[-1] = merged_name_parts[-1] + part
            else:
                merged_name_parts.append(part)

        id_list = {name.lower().replace(" ", ""),  # simply removing all spaces
                   name.lower().replace(" ", "_"),  # simply replacing all spaces with underscores
                   "_".join(merged_name_parts),
                   }
        id_list = list(id_list)
        return id_list

    ##  Gets a mapping from product names in the XML files to their definition
    #   IDs.
    #
    #   This loads the mapping from a file.
    @classmethod
    def getProductIdMap(cls) -> Dict[str, List[str]]:
        product_to_id_file = os.path.join(os.path.dirname(sys.modules[cls.__module__].__file__), "product_to_id.json")
        with open(product_to_id_file) as f:
            product_to_id_map = json.load(f)
        product_to_id_map = {key: [value] for key, value in product_to_id_map.items()}
        return product_to_id_map

    ##  Parse the value of the "material compatible" property.
    @classmethod
    def _parseCompatibleValue(cls, value: str):
        return value in {"yes", "unknown"}

    ##  Small string representation for debugging.
    def __str__(self):
        return "<XmlMaterialProfile '{my_id}' ('{name}') from base file '{base_file}'>".format(my_id = self.getId(), name = self.getName(), base_file = self.getMetaDataEntry("base_file"))

    # Map XML file setting names to internal names
    __material_settings_setting_map = {
        "print temperature": "default_material_print_temperature",
        "heated bed temperature": "default_material_bed_temperature",
        "standby temperature": "material_standby_temperature",
        "processing temperature graph": "material_flow_temp_graph",
        "print cooling": "cool_fan_speed",
        "retraction amount": "retraction_amount",
        "retraction speed": "retraction_speed",
        "adhesion tendency": "material_adhesion_tendency",
        "surface energy": "material_surface_energy"
    }
    __unmapped_settings = [
        "hardware compatible",
        "hardware recommended"
    ]
    __material_properties_setting_map = {
        "diameter": "material_diameter"
    }
    __material_metadata_setting_map = {
        "GUID": "material_guid"
    }

    # Map of recognised namespaces with a proper prefix.
    __namespaces = {
        "um": "http://www.ultimaker.com/material",
        "cura": "http://www.ultimaker.com/cura"
    }

##  Helper function for pretty-printing XML because ETree is stupid
def _indent(elem, level = 0):
    i = "\n" + level * "  "
    if len(elem):
        if not elem.text or not elem.text.strip():
            elem.text = i + "  "
        if not elem.tail or not elem.tail.strip():
            elem.tail = i
        for elem in elem:
            _indent(elem, level + 1)
        if not elem.tail or not elem.tail.strip():
            elem.tail = i
    else:
        if level and (not elem.tail or not elem.tail.strip()):
            elem.tail = i


# The namespace is prepended to the tag name but between {}.
# We are only interested in the actual tag name, so discard everything
# before the last }
def _tag_without_namespace(element):
    return element.tag[element.tag.rfind("}") + 1:]<|MERGE_RESOLUTION|>--- conflicted
+++ resolved
@@ -667,17 +667,13 @@
                             else:
                                 Logger.log("d", "Unsupported material setting %s", key)
 
-<<<<<<< HEAD
                         # Add namespaced Cura-specific settings
                         settings = hotend.iterfind("./cura:setting", self.__namespaces)
                         for entry in settings:
                             key = entry.get("key")
                             hotend_setting_values[key] = entry.text
 
-                        new_hotend_id = self.getId() + "_" + machine_id + "_" + hotend_id.replace(" ", "_")
-=======
                         new_hotend_specific_material_id = self.getId() + "_" + machine_id + "_" + hotend_name.replace(" ", "_")
->>>>>>> 9901780d
 
                         # Same as machine compatibility, keep the derived material containers consistent with the parent material
                         if ContainerRegistry.getInstance().isLoaded(new_hotend_specific_material_id):
