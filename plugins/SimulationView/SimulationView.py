# Copyright (c) 2018 Ultimaker B.V.
# Cura is released under the terms of the LGPLv3 or higher.

import sys

from PyQt5.QtCore import Qt
from PyQt5.QtGui import QOpenGLContext
from PyQt5.QtWidgets import QApplication

from UM.Application import Application
from UM.Event import Event, KeyEvent
from UM.Job import Job
from UM.Logger import Logger
from UM.Math.Color import Color
from UM.Mesh.MeshBuilder import MeshBuilder
from UM.Message import Message
from UM.Platform import Platform
from UM.PluginRegistry import PluginRegistry
from UM.Resources import Resources
from UM.Scene.Iterator.DepthFirstIterator import DepthFirstIterator

from UM.Scene.Selection import Selection
from UM.Signal import Signal
from UM.View.CompositePass import CompositePass
from UM.View.GL.OpenGL import OpenGL
from UM.View.GL.OpenGLContext import OpenGLContext


from UM.View.View import View
from UM.i18n import i18nCatalog
from cura.Scene.ConvexHullNode import ConvexHullNode
from cura.CuraApplication import CuraApplication

from .NozzleNode import NozzleNode
from .SimulationPass import SimulationPass
from .SimulationViewProxy import SimulationViewProxy
import numpy
import os.path

from typing import Optional, TYPE_CHECKING, List, cast

if TYPE_CHECKING:
    from UM.Scene.SceneNode import SceneNode
    from UM.Scene.Scene import Scene
    from UM.View.GL.ShaderProgram import ShaderProgram
    from UM.View.RenderPass import RenderPass
    from UM.Settings.ContainerStack import ContainerStack

catalog = i18nCatalog("cura")


## View used to display g-code paths.
class SimulationView(View):
    # Must match SimulationView.qml
    LAYER_VIEW_TYPE_MATERIAL_TYPE = 0
    LAYER_VIEW_TYPE_LINE_TYPE = 1
    LAYER_VIEW_TYPE_FEEDRATE = 2
    LAYER_VIEW_TYPE_THICKNESS = 3

    def __init__(self) -> None:
        super().__init__()

        self._max_layers = 0
        self._current_layer_num = 0
        self._minimum_layer_num = 0
        self._current_layer_mesh = None
        self._current_layer_jumps = None
        self._top_layers_job = None  # type: Optional["_CreateTopLayersJob"]
        self._activity = False
        self._old_max_layers = 0

        self._max_paths = 0
        self._current_path_num = 0
        self._minimum_path_num = 0
        self.currentLayerNumChanged.connect(self._onCurrentLayerNumChanged)

        self._busy = False
        self._simulation_running = False

        self._ghost_shader = None  # type: Optional["ShaderProgram"]
        self._layer_pass = None  # type: Optional[SimulationPass]
        self._composite_pass = None  # type: Optional[CompositePass]
        self._old_layer_bindings = None  # type: Optional[List[str]]
        self._simulationview_composite_shader = None  # type: Optional["ShaderProgram"]
        self._old_composite_shader = None  # type: Optional["ShaderProgram"]

        self._global_container_stack = None  # type: Optional[ContainerStack]
        self._proxy = SimulationViewProxy()
        self._controller.getScene().getRoot().childrenChanged.connect(self._onSceneChanged)

        self._resetSettings()
        self._legend_items = None
        self._show_travel_moves = False
        self._nozzle_node = None  # type: Optional[NozzleNode]

        Application.getInstance().getPreferences().addPreference("view/top_layer_count", 5)
        Application.getInstance().getPreferences().addPreference("view/only_show_top_layers", False)
        Application.getInstance().getPreferences().addPreference("view/force_layer_view_compatibility_mode", False)

        Application.getInstance().getPreferences().addPreference("layerview/layer_view_type", 0)
        Application.getInstance().getPreferences().addPreference("layerview/extruder_opacities", "")

        Application.getInstance().getPreferences().addPreference("layerview/show_travel_moves", False)
        Application.getInstance().getPreferences().addPreference("layerview/show_helpers", True)
        Application.getInstance().getPreferences().addPreference("layerview/show_skin", True)
        Application.getInstance().getPreferences().addPreference("layerview/show_infill", True)

        Application.getInstance().getPreferences().preferenceChanged.connect(self._onPreferencesChanged)
        self._updateWithPreferences()

        self._solid_layers = int(Application.getInstance().getPreferences().getValue("view/top_layer_count"))
        self._only_show_top_layers = bool(Application.getInstance().getPreferences().getValue("view/only_show_top_layers"))
        self._compatibility_mode = self._evaluateCompatibilityMode()

        self._wireprint_warning_message = Message(catalog.i18nc("@info:status", "Cura does not accurately display layers when Wire Printing is enabled"),
                                                  title = catalog.i18nc("@info:title", "Simulation View"))

    def _evaluateCompatibilityMode(self) -> bool:
        return OpenGLContext.isLegacyOpenGL() or bool(Application.getInstance().getPreferences().getValue("view/force_layer_view_compatibility_mode"))

    def _resetSettings(self) -> None:
        self._layer_view_type = 0  # type: int # 0 is material color, 1 is color by linetype, 2 is speed, 3 is layer thickness
        self._extruder_count = 0
        self._extruder_opacity = [1.0, 1.0, 1.0, 1.0]
        self._show_travel_moves = False
        self._show_helpers = True
        self._show_skin = True
        self._show_infill = True
        self.resetLayerData()

    def getActivity(self) -> bool:
        return self._activity

    def setActivity(self, activity: bool) -> None:
        if self._activity == activity:
            return
        self._activity = activity
        self.activityChanged.emit()

    def getSimulationPass(self) -> SimulationPass:
        if not self._layer_pass:
            # Currently the RenderPass constructor requires a size > 0
            # This should be fixed in RenderPass's constructor.
            self._layer_pass = SimulationPass(1, 1)
            self._compatibility_mode = self._evaluateCompatibilityMode()
            self._layer_pass.setSimulationView(self)
        return self._layer_pass

    def getCurrentLayer(self) -> int:
        return self._current_layer_num

    def getMinimumLayer(self) -> int:
        return self._minimum_layer_num

    def getMaxLayers(self) -> int:
        return self._max_layers

    def getCurrentPath(self) -> int:
        return self._current_path_num

    def getMinimumPath(self) -> int:
        return self._minimum_path_num

    def getMaxPaths(self) -> int:
        return self._max_paths

    def getNozzleNode(self) -> NozzleNode:
        if not self._nozzle_node:
            self._nozzle_node = NozzleNode()
        return self._nozzle_node

    def _onSceneChanged(self, node: "SceneNode") -> None:
        if node.getMeshData() is None:
            self.resetLayerData()

        self.setActivity(False)
        self.calculateMaxLayers()
        self.calculateMaxPathsOnLayer(self._current_layer_num)

    def isBusy(self) -> bool:
        return self._busy

    def setBusy(self, busy: bool) -> None:
        if busy != self._busy:
            self._busy = busy
            self.busyChanged.emit()

    def isSimulationRunning(self) -> bool:
        return self._simulation_running

    def setSimulationRunning(self, running: bool) -> None:
        self._simulation_running = running

    def resetLayerData(self) -> None:
        self._current_layer_mesh = None
        self._current_layer_jumps = None
        self._max_feedrate = sys.float_info.min
        self._min_feedrate = sys.float_info.max
        self._max_thickness = sys.float_info.min
        self._min_thickness = sys.float_info.max

    def beginRendering(self) -> None:
        scene = self.getController().getScene()
        renderer = self.getRenderer()

        if not self._ghost_shader:
            self._ghost_shader = OpenGL.getInstance().createShaderProgram(Resources.getPath(Resources.Shaders, "color.shader"))
            theme = CuraApplication.getInstance().getTheme()
            if theme is not None:
                self._ghost_shader.setUniformValue("u_color", Color(*theme.getColor("layerview_ghost").getRgb()))

        for node in DepthFirstIterator(scene.getRoot()):  # type: ignore
            # We do not want to render ConvexHullNode as it conflicts with the bottom layers.
            # However, it is somewhat relevant when the node is selected, so do render it then.
            if type(node) is ConvexHullNode and not Selection.isSelected(node.getWatchedNode()):
                continue

            if not node.render(renderer):
                if (node.getMeshData()) and node.isVisible():
                    renderer.queueNode(node, transparent = True, shader = self._ghost_shader)

    def setLayer(self, value: int) -> None:
        if self._current_layer_num != value:
            self._current_layer_num = value
            if self._current_layer_num < 0:
                self._current_layer_num = 0
            if self._current_layer_num > self._max_layers:
                self._current_layer_num = self._max_layers
            if self._current_layer_num < self._minimum_layer_num:
                self._minimum_layer_num = self._current_layer_num

            self._startUpdateTopLayers()

            self.currentLayerNumChanged.emit()

    def setMinimumLayer(self, value: int) -> None:
        if self._minimum_layer_num != value:
            self._minimum_layer_num = value
            if self._minimum_layer_num < 0:
                self._minimum_layer_num = 0
            if self._minimum_layer_num > self._max_layers:
                self._minimum_layer_num = self._max_layers
            if self._minimum_layer_num > self._current_layer_num:
                self._current_layer_num = self._minimum_layer_num

            self._startUpdateTopLayers()

            self.currentLayerNumChanged.emit()

    def setPath(self, value: int) -> None:
        if self._current_path_num != value:
            self._current_path_num = value
            if self._current_path_num < 0:
                self._current_path_num = 0
            if self._current_path_num > self._max_paths:
                self._current_path_num = self._max_paths
            if self._current_path_num < self._minimum_path_num:
                self._minimum_path_num = self._current_path_num

            self._startUpdateTopLayers()

            self.currentPathNumChanged.emit()

    def setMinimumPath(self, value: int) -> None:
        if self._minimum_path_num != value:
            self._minimum_path_num = value
            if self._minimum_path_num < 0:
                self._minimum_path_num = 0
            if self._minimum_path_num > self._max_layers:
                self._minimum_path_num = self._max_layers
            if self._minimum_path_num > self._current_path_num:
                self._current_path_num = self._minimum_path_num

            self._startUpdateTopLayers()

            self.currentPathNumChanged.emit()

    ##  Set the layer view type
    #
    #   \param layer_view_type integer as in SimulationView.qml and this class
    def setSimulationViewType(self, layer_view_type: int) -> None:
        self._layer_view_type = layer_view_type
        self.currentLayerNumChanged.emit()

    ##  Return the layer view type, integer as in SimulationView.qml and this class
    def getSimulationViewType(self) -> int:
        return self._layer_view_type

    ##  Set the extruder opacity
    #
    #   \param extruder_nr 0..3
    #   \param opacity 0.0 .. 1.0
    def setExtruderOpacity(self, extruder_nr: int, opacity: float) -> None:
        if 0 <= extruder_nr <= 3:
            self._extruder_opacity[extruder_nr] = opacity
            self.currentLayerNumChanged.emit()

    def getExtruderOpacities(self)-> List[float]:
        return self._extruder_opacity

    def setShowTravelMoves(self, show):
        self._show_travel_moves = show
        self.currentLayerNumChanged.emit()

    def getShowTravelMoves(self):
        return self._show_travel_moves

    def setShowHelpers(self, show: bool) -> None:
        self._show_helpers = show
        self.currentLayerNumChanged.emit()

    def getShowHelpers(self) -> bool:
        return self._show_helpers

    def setShowSkin(self, show: bool) -> None:
        self._show_skin = show
        self.currentLayerNumChanged.emit()

    def getShowSkin(self) -> bool:
        return self._show_skin

    def setShowInfill(self, show: bool) -> None:
        self._show_infill = show
        self.currentLayerNumChanged.emit()

    def getShowInfill(self) -> bool:
        return self._show_infill

    def getCompatibilityMode(self) -> bool:
        return self._compatibility_mode

    def getExtruderCount(self) -> int:
        return self._extruder_count

    def getMinFeedrate(self) -> float:
        return self._min_feedrate

    def getMaxFeedrate(self) -> float:
        return self._max_feedrate

    def getMinThickness(self) -> float:
        return self._min_thickness

    def getMaxThickness(self) -> float:
        return self._max_thickness

    def calculateMaxLayers(self) -> None:
        scene = self.getController().getScene()

        self._old_max_layers = self._max_layers
        ## Recalculate num max layers
<<<<<<< HEAD
        new_max_layers = -1
        for node in DepthFirstIterator(scene.getRoot()):
=======
        new_max_layers = 0
        for node in DepthFirstIterator(scene.getRoot()):  # type: ignore
>>>>>>> 18361b94
            layer_data = node.callDecoration("getLayerData")
            if not layer_data:
                continue

            self.setActivity(True)
            min_layer_number = sys.maxsize
            max_layer_number = -sys.maxsize
            for layer_id in layer_data.getLayers():

                # If a layer doesn't contain any polygons, skip it (for infill meshes taller than print objects
                if len(layer_data.getLayer(layer_id).polygons) < 1:
                    continue

                # Store the max and min feedrates and thicknesses for display purposes
                for p in layer_data.getLayer(layer_id).polygons:
                    self._max_feedrate = max(float(p.lineFeedrates.max()), self._max_feedrate)
                    self._min_feedrate = min(float(p.lineFeedrates.min()), self._min_feedrate)
                    self._max_thickness = max(float(p.lineThicknesses.max()), self._max_thickness)
                    try:
                        self._min_thickness = min(float(p.lineThicknesses[numpy.nonzero(p.lineThicknesses)].min()), self._min_thickness)
                    except:
                        # Sometimes, when importing a GCode the line thicknesses are zero and so the minimum (avoiding
                        # the zero) can't be calculated
                        Logger.log("i", "Min thickness can't be calculated because all the values are zero")
                if max_layer_number < layer_id:
                    max_layer_number = layer_id
                if min_layer_number > layer_id:
                    min_layer_number = layer_id
            layer_count = max_layer_number - min_layer_number

            if new_max_layers < layer_count:
                new_max_layers = layer_count

        if new_max_layers >= 0 and new_max_layers != self._old_max_layers:
            self._max_layers = new_max_layers

            # The qt slider has a bit of weird behavior that if the maxvalue needs to be changed first
            # if it's the largest value. If we don't do this, we can have a slider block outside of the
            # slider.
            if new_max_layers > self._current_layer_num:
                self.maxLayersChanged.emit()
                self.setLayer(int(self._max_layers))
            else:
                self.setLayer(int(self._max_layers))
                self.maxLayersChanged.emit()
        self._startUpdateTopLayers()

    def calculateMaxPathsOnLayer(self, layer_num: int) -> None:
        # Update the currentPath
        scene = self.getController().getScene()
        for node in DepthFirstIterator(scene.getRoot()):  # type: ignore
            layer_data = node.callDecoration("getLayerData")
            if not layer_data:
                continue

            layer = layer_data.getLayer(layer_num)
            if layer is None:
                return
            new_max_paths = layer.lineMeshElementCount()
            if new_max_paths >= 0 and new_max_paths != self._max_paths:
                self._max_paths = new_max_paths
                self.maxPathsChanged.emit()

            self.setPath(int(new_max_paths))

    maxLayersChanged = Signal()
    maxPathsChanged = Signal()
    currentLayerNumChanged = Signal()
    currentPathNumChanged = Signal()
    globalStackChanged = Signal()
    preferencesChanged = Signal()
    busyChanged = Signal()
    activityChanged = Signal()

    ##  Hackish way to ensure the proxy is already created, which ensures that the layerview.qml is already created
    #   as this caused some issues.
    def getProxy(self, engine, script_engine):
        return self._proxy

    def endRendering(self) -> None:
        pass

    def event(self, event) -> bool:
        modifiers = QApplication.keyboardModifiers()
        ctrl_is_active = modifiers & Qt.ControlModifier
        shift_is_active = modifiers & Qt.ShiftModifier
        if event.type == Event.KeyPressEvent and ctrl_is_active:
            amount = 10 if shift_is_active else 1
            if event.key == KeyEvent.UpKey:
                self.setLayer(self._current_layer_num + amount)
                return True
            if event.key == KeyEvent.DownKey:
                self.setLayer(self._current_layer_num - amount)
                return True

        if event.type == Event.ViewActivateEvent:
            # FIX: on Max OS X, somehow QOpenGLContext.currentContext() can become None during View switching.
            # This can happen when you do the following steps:
            #   1. Start Cura
            #   2. Load a model
            #   3. Switch to Custom mode
            #   4. Select the model and click on the per-object tool icon
            #   5. Switch view to Layer view or X-Ray
            #   6. Cura will very likely crash
            # It seems to be a timing issue that the currentContext can somehow be empty, but I have no clue why.
            # This fix tries to reschedule the view changing event call on the Qt thread again if the current OpenGL
            # context is None.
            if Platform.isOSX():
                if QOpenGLContext.currentContext() is None:
                    Logger.log("d", "current context of OpenGL is empty on Mac OS X, will try to create shaders later")
                    CuraApplication.getInstance().callLater(lambda e=event: self.event(e))
                    return False

            # Make sure the SimulationPass is created
            layer_pass = self.getSimulationPass()
            self.getRenderer().addRenderPass(layer_pass)

            # Make sure the NozzleNode is add to the root
            nozzle = self.getNozzleNode()
            nozzle.setParent(self.getController().getScene().getRoot())
            nozzle.setVisible(False)

            Application.getInstance().globalContainerStackChanged.connect(self._onGlobalStackChanged)
            self._onGlobalStackChanged()

            if not self._simulationview_composite_shader:
                plugin_path = cast(str, PluginRegistry.getInstance().getPluginPath("SimulationView"))
                self._simulationview_composite_shader = OpenGL.getInstance().createShaderProgram(os.path.join(plugin_path, "simulationview_composite.shader"))
                theme = CuraApplication.getInstance().getTheme()
                if theme is not None:
                    self._simulationview_composite_shader.setUniformValue("u_background_color", Color(*theme.getColor("viewport_background").getRgb()))
                    self._simulationview_composite_shader.setUniformValue("u_outline_color", Color(*theme.getColor("model_selection_outline").getRgb()))

            if not self._composite_pass:
                self._composite_pass = cast(CompositePass, self.getRenderer().getRenderPass("composite"))

            self._old_layer_bindings = self._composite_pass.getLayerBindings()[:]  # make a copy so we can restore to it later
            self._composite_pass.getLayerBindings().append("simulationview")
            self._old_composite_shader = self._composite_pass.getCompositeShader()
            self._composite_pass.setCompositeShader(self._simulationview_composite_shader)

        elif event.type == Event.ViewDeactivateEvent:
            self._wireprint_warning_message.hide()
            Application.getInstance().globalContainerStackChanged.disconnect(self._onGlobalStackChanged)
            if self._global_container_stack:
                self._global_container_stack.propertyChanged.disconnect(self._onPropertyChanged)
            if self._nozzle_node:
                self._nozzle_node.setParent(None)
            self.getRenderer().removeRenderPass(self._layer_pass)
            if self._composite_pass:
                self._composite_pass.setLayerBindings(cast(List[str], self._old_layer_bindings))
                self._composite_pass.setCompositeShader(cast(ShaderProgram, self._old_composite_shader))

        return False

    def getCurrentLayerMesh(self):
        return self._current_layer_mesh

    def getCurrentLayerJumps(self):
        return self._current_layer_jumps

    def _onGlobalStackChanged(self) -> None:
        if self._global_container_stack:
            self._global_container_stack.propertyChanged.disconnect(self._onPropertyChanged)
        self._global_container_stack = Application.getInstance().getGlobalContainerStack()
        if self._global_container_stack:
            self._global_container_stack.propertyChanged.connect(self._onPropertyChanged)
            self._extruder_count = self._global_container_stack.getProperty("machine_extruder_count", "value")
            self._onPropertyChanged("wireframe_enabled", "value")
            self.globalStackChanged.emit()
        else:
            self._wireprint_warning_message.hide()

    def _onPropertyChanged(self, key: str, property_name: str) -> None:
        if key == "wireframe_enabled" and property_name == "value":
            if self._global_container_stack and self._global_container_stack.getProperty("wireframe_enabled", "value"):
                self._wireprint_warning_message.show()
            else:
                self._wireprint_warning_message.hide()

    def _onCurrentLayerNumChanged(self) -> None:
        self.calculateMaxPathsOnLayer(self._current_layer_num)

    def _startUpdateTopLayers(self) -> None:
        if not self._compatibility_mode:
            return

        if self._top_layers_job:
            self._top_layers_job.finished.disconnect(self._updateCurrentLayerMesh)
            self._top_layers_job.cancel()

        self.setBusy(True)

        self._top_layers_job = _CreateTopLayersJob(self._controller.getScene(), self._current_layer_num, self._solid_layers)
        self._top_layers_job.finished.connect(self._updateCurrentLayerMesh)  # type: ignore  # mypy doesn't understand the whole private class thing that's going on here.
        self._top_layers_job.start()  # type: ignore

    def _updateCurrentLayerMesh(self, job: "_CreateTopLayersJob") -> None:
        self.setBusy(False)

        if not job.getResult():
            return
        self.resetLayerData()  # Reset the layer data only when job is done. Doing it now prevents "blinking" data.
        self._current_layer_mesh = job.getResult().get("layers")
        if self._show_travel_moves:
            self._current_layer_jumps = job.getResult().get("jumps")
        self._controller.getScene().sceneChanged.emit(self._controller.getScene().getRoot())

        self._top_layers_job = None  # type: Optional["_CreateTopLayersJob"]

    def _updateWithPreferences(self) -> None:
        self._solid_layers = int(Application.getInstance().getPreferences().getValue("view/top_layer_count"))
        self._only_show_top_layers = bool(Application.getInstance().getPreferences().getValue("view/only_show_top_layers"))
        self._compatibility_mode = self._evaluateCompatibilityMode()

        self.setSimulationViewType(int(float(Application.getInstance().getPreferences().getValue("layerview/layer_view_type"))));

        for extruder_nr, extruder_opacity in enumerate(Application.getInstance().getPreferences().getValue("layerview/extruder_opacities").split("|")):
            try:
                opacity = float(extruder_opacity)
            except ValueError:
                opacity = 1.0
            self.setExtruderOpacity(extruder_nr, opacity)

        self.setShowTravelMoves(bool(Application.getInstance().getPreferences().getValue("layerview/show_travel_moves")))
        self.setShowHelpers(bool(Application.getInstance().getPreferences().getValue("layerview/show_helpers")))
        self.setShowSkin(bool(Application.getInstance().getPreferences().getValue("layerview/show_skin")))
        self.setShowInfill(bool(Application.getInstance().getPreferences().getValue("layerview/show_infill")))

        self._startUpdateTopLayers()
        self.preferencesChanged.emit()

    def _onPreferencesChanged(self, preference: str) -> None:
        if preference not in {
            "view/top_layer_count",
            "view/only_show_top_layers",
            "view/force_layer_view_compatibility_mode",
            "layerview/layer_view_type",
            "layerview/extruder_opacities",
            "layerview/show_travel_moves",
            "layerview/show_helpers",
            "layerview/show_skin",
            "layerview/show_infill",
            }:
            return

        self._updateWithPreferences()


class _CreateTopLayersJob(Job):
    def __init__(self, scene: "Scene", layer_number: int, solid_layers: int) -> None:
        super().__init__()

        self._scene = scene
        self._layer_number = layer_number
        self._solid_layers = solid_layers
        self._cancel = False

    def run(self) -> None:
        layer_data = None
        for node in DepthFirstIterator(self._scene.getRoot()):  # type: ignore
            layer_data = node.callDecoration("getLayerData")
            if layer_data:
                break

        if self._cancel or not layer_data:
            return

        layer_mesh = MeshBuilder()
        for i in range(self._solid_layers):
            layer_number = self._layer_number - i
            if layer_number < 0:
                continue

            try:
                layer = layer_data.getLayer(layer_number).createMesh()
            except Exception:
                Logger.logException("w", "An exception occurred while creating layer mesh.")
                return

            if not layer or layer.getVertices() is None:
                continue

            layer_mesh.addIndices(layer_mesh.getVertexCount() + layer.getIndices())
            layer_mesh.addVertices(layer.getVertices())

            # Scale layer color by a brightness factor based on the current layer number
            # This will result in a range of 0.5 - 1.0 to multiply colors by.
            brightness = numpy.ones((1, 4), dtype=numpy.float32) * (2.0 - (i / self._solid_layers)) / 2.0
            brightness[0, 3] = 1.0
            layer_mesh.addColors(layer.getColors() * brightness)

            if self._cancel:
                return

            Job.yieldThread()

        if self._cancel:
            return

        Job.yieldThread()
        jump_mesh = layer_data.getLayer(self._layer_number).createJumps()
        if not jump_mesh or jump_mesh.getVertices() is None:
            jump_mesh = None

        self.setResult({"layers": layer_mesh.build(), "jumps": jump_mesh})

    def cancel(self) -> None:
        self._cancel = True
        super().cancel()<|MERGE_RESOLUTION|>--- conflicted
+++ resolved
@@ -349,13 +349,8 @@
 
         self._old_max_layers = self._max_layers
         ## Recalculate num max layers
-<<<<<<< HEAD
         new_max_layers = -1
-        for node in DepthFirstIterator(scene.getRoot()):
-=======
-        new_max_layers = 0
         for node in DepthFirstIterator(scene.getRoot()):  # type: ignore
->>>>>>> 18361b94
             layer_data = node.callDecoration("getLayerData")
             if not layer_data:
                 continue
