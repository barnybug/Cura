--- conflicted
+++ resolved
@@ -139,12 +139,9 @@
         "some_different_material": MagicMock(getMetaDataEntry = lambda x: 3),
         "preferred_material": MagicMock(getMetaDataEntry = lambda x: 3)  # Exact match.
     }
-    empty_variant_node.machine.preferred_material = "preferred_material_base_file"
+    empty_variant_node.machine.preferred_material = "preferred_material"
 
-<<<<<<< HEAD
     assert empty_variant_node.preferredMaterial(approximate_diameter = 3) == empty_variant_node.materials["preferred_material"], "It should match exactly on this one since it's the preferred material."
-=======
-    assert empty_variant_node.preferredMaterial(approximate_diameter = 3) == empty_variant_node.materials["preferred_material_base_file"], "It should match exactly on this one since it's the preferred material."
 
 ##  Tests the preferred material when a submaterial is available in the
 #   materials list for this node.
@@ -168,7 +165,6 @@
     empty_variant_node.machine.preferred_material = "preferred_material_correct_diameter"
 
     assert empty_variant_node.preferredMaterial(approximate_diameter = 3) == empty_variant_node.materials["preferred_material_correct_diameter"], "It should match only on the material with correct diameter."
->>>>>>> 77c19446
 
 ##  Tests the preferred material matching on a different material if the
 #   diameter is wrong.
