__copyright__ = "Copyright (C) 2013 David Braam - Released under terms of the AGPLv3 License"

import wx
import ConfigParser as configparser
import os.path

from Cura.util import profile
from Cura.util import resources

class simpleModePanel(wx.Panel):
	"Main user interface window for Quickprint mode"
	def __init__(self, parent, callback):
		super(simpleModePanel, self).__init__(parent)
		self._callback = callback

		self._print_material_options = []
		self._print_profile_options = []
		self._print_other_options = []

		materials = resources.getSimpleModeMaterials()

		# Create material buttons
		self.printMaterialPanel = wx.Panel(self)
		selectedMaterial = None
		for material in materials:
			if material.disabled:
				continue
			button = wx.RadioButton(self.printMaterialPanel, -1, material.name,
									style=wx.RB_GROUP if len(self._print_material_options) == 0 else 0)
			button.profile = material
			self._print_material_options.append(button)
			if profile.getProfileSetting('simpleModeMaterial') == material.name:
				selectedMaterial = button

		# Decide on the default selected material
		if selectedMaterial is None:
			for button in self._print_material_options:
				if button.profile.default:
					selectedMaterial = button
					break

		if selectedMaterial is None and len(self._print_material_options) > 0:
			selectedMaterial = self._print_material_options[0]

		# Decide to show the panel or not
		if len(self._print_material_options) < 2:
			self.printMaterialPanel.Show(len(self._print_material_options) > 1 and \
										 self._print_material_options[0].profile.always_visible)

		self.printTypePanel = wx.Panel(self)

		sizer = wx.GridBagSizer()
		self.SetSizer(sizer)

		sb = wx.StaticBox(self.printMaterialPanel, label=_("Material:"))
		boxsizer = wx.StaticBoxSizer(sb, wx.VERTICAL)
		boxsizer.SetMinSize((80, 20))
		for button in self._print_material_options:
			boxsizer.Add(button)
<<<<<<< HEAD
		printTypePanel.SetSizer(wx.BoxSizer(wx.VERTICAL))
		printTypePanel.GetSizer().Add(boxsizer, border=10, flag=wx.EXPAND|wx.RIGHT|wx.LEFT|wx.TOP)
		sizer.Add(printTypePanel, (0,0), flag=wx.EXPAND)
=======
		self.printMaterialPanel.SetSizer(wx.BoxSizer(wx.VERTICAL))
		self.printMaterialPanel.GetSizer().Add(boxsizer, flag=wx.EXPAND)
		sizer.Add(self.printMaterialPanel, (0,0), border=10, flag=wx.EXPAND|wx.RIGHT|wx.LEFT|wx.TOP)
>>>>>>> 39e76cab

		sb = wx.StaticBox(self.printTypePanel, label=_("Select a quickprint profile:"))
		boxsizer = wx.StaticBoxSizer(sb, wx.VERTICAL)
		boxsizer.SetMinSize((180, 20))
		self.printTypePanel.SetSizer(wx.BoxSizer(wx.VERTICAL))
		self.printTypePanel.GetSizer().Add(boxsizer, flag=wx.EXPAND)
		sizer.Add(self.printTypePanel, (1,0), border=10, flag=wx.EXPAND|wx.RIGHT|wx.LEFT|wx.TOP)


		self.printOptionsBox = wx.StaticBox(self, label=_("Other options:"))
		boxsizer = wx.StaticBoxSizer(self.printOptionsBox, wx.VERTICAL)
		boxsizer.SetMinSize((100, 20))
		sizer.Add(boxsizer, (2,0), border=10, flag=wx.EXPAND|wx.RIGHT|wx.LEFT|wx.TOP)
		self.printOptionsSizer = boxsizer

		for button in self._print_material_options:
<<<<<<< HEAD
			boxsizer.Add(button)
		printMaterialPanel.SetSizer(wx.BoxSizer(wx.VERTICAL))
		printMaterialPanel.GetSizer().Add(boxsizer, border=10, flag=wx.EXPAND|wx.RIGHT|wx.LEFT|wx.TOP)
		sizer.Add(printMaterialPanel, (1,0), flag=wx.EXPAND)

		sb = wx.StaticBox(self, label=_("Other:"))
		boxsizer = wx.StaticBoxSizer(sb, wx.VERTICAL)
		for button in self._print_other_options:
			boxsizer.Add(button)
		sizer.Add(boxsizer, (2,0), border=10, flag=wx.EXPAND|wx.RIGHT|wx.LEFT|wx.TOP)
=======
			button.Bind(wx.EVT_RADIOBUTTON, self._materialSelected)

		if selectedMaterial:
			selectedMaterial.SetValue(True)
			self._materialSelected(None)
		self.Layout()
>>>>>>> 39e76cab

	def _materialSelected(self, e):
		material = None
		for button in self._print_material_options:
			if button.GetValue():
				material = button.profile

		# Delete profile options
		boxsizer = self.printTypePanel.GetSizer().GetItem(0).GetSizer()
		boxsizer.Clear(True)
		self._print_profile_options = []

		# Add new profiles
		selectedProfile = None
		for print_profile in material.profiles:
			if print_profile.disabled:
				continue
			button = wx.RadioButton(self.printTypePanel, -1, print_profile.name,
									style=wx.RB_GROUP if len(self._print_profile_options) == 0 else 0)
			button.profile = print_profile
			self._print_profile_options.append(button)
			if profile.getProfileSetting('simpleModeProfile') == print_profile.name:
				selectedProfile = button

		# Decide on the profile to be selected by default
		if selectedProfile is None:
			for button in self._print_profile_options:
				if button.profile.default:
					selectedProfile = button
					break

		if selectedProfile is None and len(self._print_profile_options) > 0:
			selectedProfile = self._print_profile_options[0]

		# Decide if we show the profile panel or not
		if len(self._print_profile_options) < 2:
			self.printTypePanel.Show(len(self._print_profile_options) > 0 and \
									 self._print_profile_options[0].profile.always_visible)

		if selectedProfile:
			selectedProfile.SetValue(True)

		# Add profiles to the UI
		for button in self._print_profile_options:
			boxsizer.Add(button)
			button.Bind(wx.EVT_RADIOBUTTON, self._update)

		# Save current selected options
		selected_options = []
		deselected_options = []
		for button in self._print_other_options:
			if button.GetValue():
				selected_options.append(button.profile.name)
			else:
				deselected_options.append(button.profile.name)

		# Delete profile options
		boxsizer = self.printOptionsSizer
		boxsizer.Clear(True)
		self._print_other_options = []

		# Create new options
		for option in material.options:
			if option.disabled:
				continue
			button = wx.CheckBox(self, -1, option.name)
			button.profile = option
			self._print_other_options.append(button)
			# Restore selection on similarly named options
			if option.name in selected_options or \
			   ((not option.name in deselected_options) and option.default):
				button.SetValue(True)

		# Decide if we show the profile panel or not
		# The always_visible doesn't make sense for options since they are checkboxes, and not radio buttons
		self.printOptionsBox.Show(len(self._print_other_options) > 0)

		# Add profiles to the UI
		for button in self._print_other_options:
			boxsizer.Add(button)
			button.Bind(wx.EVT_CHECKBOX, self._update)
		self.Layout()
		self.GetParent().Fit()

		# Do not call the callback on the initial UI build
		if e is not None:
			self._update(e)

	def _update(self, e):
		for button in self._print_material_options:
			if button.GetValue():
				profile.putProfileSetting('simpleModeMaterial', button.profile.name)
		for button in self._print_profile_options:
			if button.GetValue():
				profile.putProfileSetting('simpleModeProfile', button.profile.name)
		self._callback()

	def getSettingOverrides(self):
		settings = {}
		for setting in profile.settingsList:
			if setting.isProfile() or setting.isAlteration():
				settings[setting.getName()] = setting.getDefault()

		# Apply materials, profile, then options
		for button in self._print_material_options:
			if button.GetValue():
				settings.update(button.profile.getProfileDict())
		for button in self._print_profile_options:
			if button.GetValue():
				settings.update(button.profile.getProfileDict())
		for button in self._print_other_options:
			if button.GetValue():
				settings.update(button.profile.getProfileDict())

		return settings

	def updateProfileToControls(self):
		pass<|MERGE_RESOLUTION|>--- conflicted
+++ resolved
@@ -57,15 +57,9 @@
 		boxsizer.SetMinSize((80, 20))
 		for button in self._print_material_options:
 			boxsizer.Add(button)
-<<<<<<< HEAD
-		printTypePanel.SetSizer(wx.BoxSizer(wx.VERTICAL))
-		printTypePanel.GetSizer().Add(boxsizer, border=10, flag=wx.EXPAND|wx.RIGHT|wx.LEFT|wx.TOP)
-		sizer.Add(printTypePanel, (0,0), flag=wx.EXPAND)
-=======
 		self.printMaterialPanel.SetSizer(wx.BoxSizer(wx.VERTICAL))
 		self.printMaterialPanel.GetSizer().Add(boxsizer, flag=wx.EXPAND)
 		sizer.Add(self.printMaterialPanel, (0,0), border=10, flag=wx.EXPAND|wx.RIGHT|wx.LEFT|wx.TOP)
->>>>>>> 39e76cab
 
 		sb = wx.StaticBox(self.printTypePanel, label=_("Select a quickprint profile:"))
 		boxsizer = wx.StaticBoxSizer(sb, wx.VERTICAL)
@@ -82,25 +76,12 @@
 		self.printOptionsSizer = boxsizer
 
 		for button in self._print_material_options:
-<<<<<<< HEAD
-			boxsizer.Add(button)
-		printMaterialPanel.SetSizer(wx.BoxSizer(wx.VERTICAL))
-		printMaterialPanel.GetSizer().Add(boxsizer, border=10, flag=wx.EXPAND|wx.RIGHT|wx.LEFT|wx.TOP)
-		sizer.Add(printMaterialPanel, (1,0), flag=wx.EXPAND)
-
-		sb = wx.StaticBox(self, label=_("Other:"))
-		boxsizer = wx.StaticBoxSizer(sb, wx.VERTICAL)
-		for button in self._print_other_options:
-			boxsizer.Add(button)
-		sizer.Add(boxsizer, (2,0), border=10, flag=wx.EXPAND|wx.RIGHT|wx.LEFT|wx.TOP)
-=======
 			button.Bind(wx.EVT_RADIOBUTTON, self._materialSelected)
 
 		if selectedMaterial:
 			selectedMaterial.SetValue(True)
 			self._materialSelected(None)
 		self.Layout()
->>>>>>> 39e76cab
 
 	def _materialSelected(self, e):
 		material = None
