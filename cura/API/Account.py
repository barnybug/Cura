--- conflicted
+++ resolved
@@ -6,11 +6,7 @@
 
 from UM.i18n import i18nCatalog
 from UM.Message import Message
-<<<<<<< HEAD
-from cura import CuraConstants
-=======
 from cura import UltimakerCloudAuthentication
->>>>>>> 980953b0
 
 from cura.OAuth2.AuthorizationService import AuthorizationService
 from cura.OAuth2.Models import OAuth2Settings
@@ -42,11 +38,7 @@
         self._logged_in = False
 
         self._callback_port = 32118
-<<<<<<< HEAD
-        self._oauth_root = CuraConstants.CuraCloudAccountAPIRoot
-=======
         self._oauth_root = UltimakerCloudAuthentication.CuraCloudAccountAPIRoot
->>>>>>> 980953b0
 
         self._oauth_settings = OAuth2Settings(
             OAUTH_SERVER_URL= self._oauth_root,
