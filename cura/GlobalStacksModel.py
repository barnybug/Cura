--- conflicted
+++ resolved
@@ -1,17 +1,15 @@
 # Copyright (c) 2018 Ultimaker B.V.
 # Cura is released under the terms of the LGPLv3 or higher.
 
-<<<<<<< HEAD
-from PyQt5.QtCore import Qt
-=======
+
 from UM.Qt.ListModel import ListModel
 
-from PyQt5.QtCore import pyqtProperty, Qt, pyqtSignal, QTimer
->>>>>>> 8409d7d6
+from PyQt5.QtCore import pyqtProperty, Qt, QTimer
 
-from UM.Qt.ListModel import ListModel
 from cura.PrinterOutputDevice import ConnectionType
 from cura.Settings.CuraContainerRegistry import CuraContainerRegistry
+
+from cura.Settings.GlobalStack import GlobalStack
 
 
 class GlobalStacksModel(ListModel):
@@ -43,8 +41,6 @@
 
     ##  Handler for container added/removed events from registry
     def _onContainerChanged(self, container):
-        from cura.Settings.GlobalStack import GlobalStack  # otherwise circular imports
-
         # We only need to update when the added / removed container GlobalStack
         if isinstance(container, GlobalStack):
             self._updateDelayed()
