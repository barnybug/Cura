# Copyright (c) 2018 Ultimaker B.V.
# Cura is released under the terms of the LGPLv3 or higher.

from collections import defaultdict, OrderedDict
import copy
import uuid
from typing import Dict, Optional, TYPE_CHECKING, Any, Set, List, cast, Tuple

from PyQt5.Qt import QTimer, QObject, pyqtSignal, pyqtSlot

from UM.Application import Application
from UM.ConfigurationErrorMessage import ConfigurationErrorMessage
from UM.Logger import Logger
from UM.Settings.ContainerRegistry import ContainerRegistry
from UM.Settings.SettingFunction import SettingFunction
from UM.Util import parseBool

from .MaterialNode import MaterialNode
from .MaterialGroup import MaterialGroup
from .VariantType import VariantType

if TYPE_CHECKING:
    from UM.Settings.DefinitionContainer import DefinitionContainer
    from UM.Settings.InstanceContainer import InstanceContainer
    from cura.Settings.GlobalStack import GlobalStack
    from cura.Settings.ExtruderStack import ExtruderStack


#
# MaterialManager maintains a number of maps and trees for material lookup.
# The models GUI and QML use are now only dependent on the MaterialManager. That means as long as the data in
# MaterialManager gets updated correctly, the GUI models should be updated correctly too, and the same goes for GUI.
#
# For now, updating the lookup maps and trees here is very simple: we discard the old data completely and recreate them
# again. This means the update is exactly the same as initialization. There are performance concerns about this approach
# but so far the creation of the tables and maps is very fast and there is no noticeable slowness, we keep it like this
# because it's simple.
#
class MaterialManager(QObject):

<<<<<<< HEAD
    materialsUpdated = pyqtSignal()  # Emitted whenever the material lookup tables are updated.
    favoritesUpdated = pyqtSignal()  # Emitted whenever the favorites are changed
=======
    materialsUpdated = pyqtSignal() # Emitted whenever the material lookup tables are updated.
>>>>>>> 1bf05e67

    def __init__(self, container_registry, parent = None):
        super().__init__(parent)
        self._application = Application.getInstance()
        self._container_registry = container_registry  # type: ContainerRegistry

        # Material_type -> generic material metadata
        self._fallback_materials_map = dict()  # type: Dict[str, Dict[str, Any]]

        # Root_material_id -> MaterialGroup
        self._material_group_map = dict()  # type: Dict[str, MaterialGroup]

        # Approximate diameter str
        self._diameter_machine_nozzle_buildplate_material_map = dict()  # type: Dict[str, Dict[str, MaterialNode]]

        # We're using these two maps to convert between the specific diameter material id and the generic material id
        # because the generic material ids are used in qualities and definitions, while the specific diameter material is meant
        # i.e. generic_pla -> generic_pla_175
        # root_material_id -> approximate diameter str -> root_material_id for that diameter
        self._material_diameter_map = defaultdict(dict)  # type: Dict[str, Dict[str, str]]

        # Material id including diameter (generic_pla_175) -> material root id (generic_pla)
        self._diameter_material_map = dict()  # type: Dict[str, str]

        # This is used in Legacy UM3 send material function and the material management page.
        # GUID -> a list of material_groups
        self._guid_material_groups_map = defaultdict(list)  # type: Dict[str, List[MaterialGroup]]

        # The machine definition ID for the non-machine-specific materials.
        # This is used as the last fallback option if the given machine-specific material(s) cannot be found.
        self._default_machine_definition_id = "fdmprinter"
        self._default_approximate_diameter_for_quality_search = "3"

        # When a material gets added/imported, there can be more than one InstanceContainers. In those cases, we don't
        # want to react on every container/metadata changed signal. The timer here is to buffer it a bit so we don't
        # react too many time.
        self._update_timer = QTimer(self)
        self._update_timer.setInterval(300)
        self._update_timer.setSingleShot(True)
        self._update_timer.timeout.connect(self._updateMaps)

        self._container_registry.containerMetaDataChanged.connect(self._onContainerMetadataChanged)
        self._container_registry.containerAdded.connect(self._onContainerMetadataChanged)
        self._container_registry.containerRemoved.connect(self._onContainerMetadataChanged)

        self._favorites = set()  # type: Set[str]

    def initialize(self) -> None:
        # Find all materials and put them in a matrix for quick search.
        material_metadatas = {metadata["id"]: metadata for metadata in
                              self._container_registry.findContainersMetadata(type = "material") if
                              metadata.get("GUID")} # type: Dict[str, Dict[str, Any]]

        self._material_group_map = dict()  # type: Dict[str, MaterialGroup]
                
        # Map #1
        #    root_material_id -> MaterialGroup
        for material_id, material_metadata in material_metadatas.items():
            # We don't store empty material in the lookup tables
            if material_id == "empty_material":
                continue

            root_material_id = material_metadata.get("base_file", "")
            if root_material_id not in self._material_group_map:
                self._material_group_map[root_material_id] = MaterialGroup(root_material_id, MaterialNode(material_metadatas[root_material_id]))
                self._material_group_map[root_material_id].is_read_only = self._container_registry.isReadOnly(root_material_id)
            group = self._material_group_map[root_material_id]

            # Store this material in the group of the appropriate root material.
            if material_id != root_material_id:
                new_node = MaterialNode(material_metadata)
                group.derived_material_node_list.append(new_node)

        # Order this map alphabetically so it's easier to navigate in a debugger
        self._material_group_map = OrderedDict(sorted(self._material_group_map.items(), key = lambda x: x[0]))

        # Map #1.5
        #    GUID -> material group list
        self._guid_material_groups_map = defaultdict(list)  # type: Dict[str, List[MaterialGroup]]
        for root_material_id, material_group in self._material_group_map.items():
            guid = material_group.root_material_node.getMetaDataEntry("GUID", "")
            self._guid_material_groups_map[guid].append(material_group)

        # Map #2
        # Lookup table for material type -> fallback material metadata, only for read-only materials
        grouped_by_type_dict = dict()  # type: Dict[str, Any]
        material_types_without_fallback = set()
        for root_material_id, material_node in self._material_group_map.items():
            material_type = material_node.root_material_node.getMetaDataEntry("material", "")
            if material_type not in grouped_by_type_dict:
                grouped_by_type_dict[material_type] = {"generic": None,
                                                       "others": []}
                material_types_without_fallback.add(material_type)
            brand = material_node.root_material_node.getMetaDataEntry("brand", "")
            if brand.lower() == "generic":
                to_add = True
                if material_type in grouped_by_type_dict:
                    diameter = material_node.root_material_node.getMetaDataEntry("approximate_diameter", "")
                    if diameter != self._default_approximate_diameter_for_quality_search:
                        to_add = False  # don't add if it's not the default diameter

                if to_add:
                    # Checking this first allow us to differentiate between not read only materials:
                    #  - if it's in the list, it means that is a new material without fallback
                    #  - if it is not, then it is a custom material with a fallback material (parent)
                    if material_type in material_types_without_fallback:
                        grouped_by_type_dict[material_type] = material_node.root_material_node._metadata
                        material_types_without_fallback.remove(material_type)

        # Remove the materials that have no fallback materials
        for material_type in material_types_without_fallback:
            del grouped_by_type_dict[material_type]
        self._fallback_materials_map = grouped_by_type_dict

        # Map #3
        # There can be multiple material profiles for the same material with different diameters, such as "generic_pla"
        # and "generic_pla_175". This is inconvenient when we do material-specific quality lookup because a quality can
        # be for either "generic_pla" or "generic_pla_175", but not both. This map helps to get the correct material ID
        # for quality search.
        self._material_diameter_map = defaultdict(dict)
        self._diameter_material_map = dict()

        # Group the material IDs by the same name, material, brand, and color but with different diameters.
        material_group_dict = dict()  # type: Dict[Tuple[Any], Dict[str, str]]
        keys_to_fetch = ("name", "material", "brand", "color")
        for root_material_id, machine_node in self._material_group_map.items():
            root_material_metadata = machine_node.root_material_node._metadata

            key_data_list = []  # type: List[Any]
            for key in keys_to_fetch:
                key_data_list.append(machine_node.root_material_node.getMetaDataEntry(key))
            key_data = cast(Tuple[Any], tuple(key_data_list))  # type: Tuple[Any]

            # If the key_data doesn't exist, it doesn't matter if the material is read only...
            if key_data not in material_group_dict:
                material_group_dict[key_data] = dict()
            else:
                # ...but if key_data exists, we just overwrite it if the material is read only, otherwise we skip it
                if not machine_node.is_read_only:
                    continue
            approximate_diameter = machine_node.root_material_node.getMetaDataEntry("approximate_diameter", "")
            material_group_dict[key_data][approximate_diameter] = machine_node.root_material_node.getMetaDataEntry("id", "")

        # Map [root_material_id][diameter] -> root_material_id for this diameter
        for data_dict in material_group_dict.values():
            for root_material_id1 in data_dict.values():
                if root_material_id1 in self._material_diameter_map:
                    continue
                diameter_map = data_dict
                for root_material_id2 in data_dict.values():
                    self._material_diameter_map[root_material_id2] = diameter_map

            default_root_material_id = data_dict.get(self._default_approximate_diameter_for_quality_search)
            if default_root_material_id is None:
                default_root_material_id = list(data_dict.values())[0]  # no default diameter present, just take "the" only one
            for root_material_id in data_dict.values():
                self._diameter_material_map[root_material_id] = default_root_material_id

        # Map #4
        # "machine" -> "nozzle name" -> "buildplate name" -> "root material ID" -> specific material InstanceContainer
        self._diameter_machine_nozzle_buildplate_material_map = dict()  # type: Dict[str, Dict[str, MaterialNode]]
        for material_metadata in material_metadatas.values():
            self.__addMaterialMetadataIntoLookupTree(material_metadata)

        favorites = self._application.getPreferences().getValue("cura/favorite_materials")
        for item in favorites.split(";"):
            self._favorites.add(item)

        self.materialsUpdated.emit()

    def __addMaterialMetadataIntoLookupTree(self, material_metadata: Dict[str, Any]) -> None:
        material_id = material_metadata["id"]

        # We don't store empty material in the lookup tables
        if material_id == "empty_material":
            return

        root_material_id = material_metadata["base_file"]
        definition = material_metadata["definition"]
        approximate_diameter = material_metadata["approximate_diameter"]

        if approximate_diameter not in self._diameter_machine_nozzle_buildplate_material_map:
            self._diameter_machine_nozzle_buildplate_material_map[approximate_diameter] = {}

        machine_nozzle_buildplate_material_map = self._diameter_machine_nozzle_buildplate_material_map[
            approximate_diameter]
        if definition not in machine_nozzle_buildplate_material_map:
            machine_nozzle_buildplate_material_map[definition] = MaterialNode()

        # This is a list of information regarding the intermediate nodes:
        #    nozzle -> buildplate
        nozzle_name = material_metadata.get("variant_name")
        buildplate_name = material_metadata.get("buildplate_name")
        intermediate_node_info_list = [(nozzle_name, VariantType.NOZZLE),
                                       (buildplate_name, VariantType.BUILD_PLATE),
                                       ]

        variant_manager = self._application.getVariantManager()

        machine_node = machine_nozzle_buildplate_material_map[definition]
        current_node = machine_node
        current_intermediate_node_info_idx = 0
        error_message = None  # type: Optional[str]
        while current_intermediate_node_info_idx < len(intermediate_node_info_list):
            variant_name, variant_type = intermediate_node_info_list[current_intermediate_node_info_idx]
            if variant_name is not None:
                # The new material has a specific variant, so it needs to be added to that specific branch in the tree.
                variant = variant_manager.getVariantNode(definition, variant_name, variant_type)
                if variant is None:
                    error_message = "Material {id} contains a variant {name} that does not exist.".format(
                        id = material_metadata["id"], name = variant_name)
                    break

                # Update the current node to advance to a more specific branch
                if variant_name not in current_node.children_map:
                    current_node.children_map[variant_name] = MaterialNode()
                current_node = current_node.children_map[variant_name]

            current_intermediate_node_info_idx += 1

        if error_message is not None:
            Logger.log("e", "%s It will not be added into the material lookup tree.", error_message)
            self._container_registry.addWrongContainerId(material_metadata["id"])
            return

        # Add the material to the current tree node, which is the deepest (the most specific) branch we can find.
        # Sanity check: Make sure that there is no duplicated materials.
        if root_material_id in current_node.material_map:
            Logger.log("e", "Duplicated material [%s] with root ID [%s]. It has already been added.",
                       material_id, root_material_id)
            ConfigurationErrorMessage.getInstance().addFaultyContainers(root_material_id)
            return

        current_node.material_map[root_material_id] = MaterialNode(material_metadata)

    def _updateMaps(self):
        Logger.log("i", "Updating material lookup data ...")
        self.initialize()

    def _onContainerMetadataChanged(self, container):
        self._onContainerChanged(container)

    def _onContainerChanged(self, container):
        container_type = container.getMetaDataEntry("type")
        if container_type != "material":
            return

        # update the maps
        self._update_timer.start()

    def getMaterialGroup(self, root_material_id: str) -> Optional[MaterialGroup]:
        return self._material_group_map.get(root_material_id)

    def getRootMaterialIDForDiameter(self, root_material_id: str, approximate_diameter: str) -> str:
        return self._material_diameter_map.get(root_material_id, {}).get(approximate_diameter, root_material_id)

    def getRootMaterialIDWithoutDiameter(self, root_material_id: str) -> str:
        return self._diameter_material_map.get(root_material_id, "")

    def getMaterialGroupListByGUID(self, guid: str) -> Optional[list]:
        return self._guid_material_groups_map.get(guid)

    #
    # Return a dict with all root material IDs (k) and ContainerNodes (v) that's suitable for the given setup.
    #
    def getAvailableMaterials(self, machine_definition: "DefinitionContainer", nozzle_name: Optional[str],
                              buildplate_name: Optional[str], diameter: float) -> Dict[str, MaterialNode]:
        # round the diameter to get the approximate diameter
        rounded_diameter = str(round(diameter))
        if rounded_diameter not in self._diameter_machine_nozzle_buildplate_material_map:
            Logger.log("i", "Cannot find materials with diameter [%s] (rounded to [%s])", diameter, rounded_diameter)
            return dict()

        machine_definition_id = machine_definition.getId()

        # If there are nozzle-and-or-buildplate materials, get the nozzle-and-or-buildplate material
        machine_nozzle_buildplate_material_map = self._diameter_machine_nozzle_buildplate_material_map[rounded_diameter]
        machine_node = machine_nozzle_buildplate_material_map.get(machine_definition_id)
        default_machine_node = machine_nozzle_buildplate_material_map.get(self._default_machine_definition_id)
        nozzle_node = None
        buildplate_node = None
        if nozzle_name is not None and machine_node is not None:
            nozzle_node = machine_node.getChildNode(nozzle_name)
            # Get buildplate node if possible
            if nozzle_node is not None and buildplate_name is not None:
                buildplate_node = nozzle_node.getChildNode(buildplate_name)

        nodes_to_check = [buildplate_node, nozzle_node, machine_node, default_machine_node]

        # Fallback mechanism of finding materials:
        #  1. buildplate-specific material
        #  2. nozzle-specific material
        #  3. machine-specific material
        #  4. generic material (for fdmprinter)
        machine_exclude_materials = machine_definition.getMetaDataEntry("exclude_materials", [])

        material_id_metadata_dict = dict()  # type: Dict[str, MaterialNode]
        for current_node in nodes_to_check:
            if current_node is None:
                continue

            # Only exclude the materials that are explicitly specified in the "exclude_materials" field.
            # Do not exclude other materials that are of the same type.
            for material_id, node in current_node.material_map.items():
                if material_id in machine_exclude_materials:
                    Logger.log("d", "Exclude material [%s] for machine [%s]",
                               material_id, machine_definition.getId())
                    continue

                if material_id not in material_id_metadata_dict:
                    material_id_metadata_dict[material_id] = node

        return material_id_metadata_dict

    #
    # A convenience function to get available materials for the given machine with the extruder position.
    #
    def getAvailableMaterialsForMachineExtruder(self, machine: "GlobalStack",
                                                extruder_stack: "ExtruderStack") -> Optional[Dict[str, MaterialNode]]:
        buildplate_name = machine.getBuildplateName()
        nozzle_name = None
        if extruder_stack.variant.getId() != "empty_variant":
            nozzle_name = extruder_stack.variant.getName()
        diameter = extruder_stack.approximateMaterialDiameter

        # Fetch the available materials (ContainerNode) for the current active machine and extruder setup.
        return self.getAvailableMaterials(machine.definition, nozzle_name, buildplate_name, diameter)

    #
    # Gets MaterialNode for the given extruder and machine with the given material name.
    # Returns None if:
    #  1. the given machine doesn't have materials;
    #  2. cannot find any material InstanceContainers with the given settings.
    #
    def getMaterialNode(self, machine_definition_id: str, nozzle_name: Optional[str],
                        buildplate_name: Optional[str], diameter: float, root_material_id: str) -> Optional["MaterialNode"]:
        # round the diameter to get the approximate diameter
        rounded_diameter = str(round(diameter))
        if rounded_diameter not in self._diameter_machine_nozzle_buildplate_material_map:
            Logger.log("i", "Cannot find materials with diameter [%s] (rounded to [%s]) for root material id [%s]",
                       diameter, rounded_diameter, root_material_id)
            return None

        # If there are nozzle materials, get the nozzle-specific material
        machine_nozzle_buildplate_material_map = self._diameter_machine_nozzle_buildplate_material_map[rounded_diameter]  # type: Dict[str, MaterialNode]
        machine_node = machine_nozzle_buildplate_material_map.get(machine_definition_id)
        nozzle_node = None
        buildplate_node = None

        # Fallback for "fdmprinter" if the machine-specific materials cannot be found
        if machine_node is None:
            machine_node = machine_nozzle_buildplate_material_map.get(self._default_machine_definition_id)
        if machine_node is not None and nozzle_name is not None:
            nozzle_node = machine_node.getChildNode(nozzle_name)
        if nozzle_node is not None and buildplate_name is not None:
            buildplate_node = nozzle_node.getChildNode(buildplate_name)

        # Fallback mechanism of finding materials:
        #  1. buildplate-specific material
        #  2. nozzle-specific material
        #  3. machine-specific material
        #  4. generic material (for fdmprinter)
        nodes_to_check = [buildplate_node, nozzle_node, machine_node,
                          machine_nozzle_buildplate_material_map.get(self._default_machine_definition_id)]

        material_node = None
        for node in nodes_to_check:
            if node is not None:
                material_node = node.material_map.get(root_material_id)
                if material_node:
                    break

        return material_node

    #
    # Gets MaterialNode for the given extruder and machine with the given material type.
    # Returns None if:
    #  1. the given machine doesn't have materials;
    #  2. cannot find any material InstanceContainers with the given settings.
    #
    def getMaterialNodeByType(self, global_stack: "GlobalStack", position: str, nozzle_name: str,
                              buildplate_name: Optional[str], material_guid: str) -> Optional["MaterialNode"]:
        node = None
        machine_definition = global_stack.definition
        extruder_definition = global_stack.extruders[position].definition
        if parseBool(machine_definition.getMetaDataEntry("has_materials", False)):
            material_diameter = extruder_definition.getProperty("material_diameter", "value")
            if isinstance(material_diameter, SettingFunction):
                material_diameter = material_diameter(global_stack)

            # Look at the guid to material dictionary
            root_material_id = None
            for material_group in self._guid_material_groups_map[material_guid]:
                root_material_id = cast(str, material_group.root_material_node.getMetaDataEntry("id", ""))
                break

            if not root_material_id:
                Logger.log("i", "Cannot find materials with guid [%s] ", material_guid)
                return None

            node = self.getMaterialNode(machine_definition.getId(), nozzle_name, buildplate_name,
                                        material_diameter, root_material_id)
        return node

    #
    # Used by QualityManager. Built-in quality profiles may be based on generic material IDs such as "generic_pla".
    # For materials such as ultimaker_pla_orange, no quality profiles may be found, so we should fall back to use
    # the generic material IDs to search for qualities.
    #
    # An example would be, suppose we have machine with preferred material set to "filo3d_pla" (1.75mm), but its
    # extruders only use 2.85mm materials, then we won't be able to find the preferred material for this machine.
    # A fallback would be to fetch a generic material of the same type "PLA" as "filo3d_pla", and in this case it will
    # be "generic_pla". This function is intended to get a generic fallback material for the given material type.
    #
    # This function returns the generic root material ID for the given material type, where material types are "PLA",
    # "ABS", etc.
    #
    def getFallbackMaterialIdByMaterialType(self, material_type: str) -> Optional[str]:
        # For safety
        if material_type not in self._fallback_materials_map:
            Logger.log("w", "The material type [%s] does not have a fallback material" % material_type)
            return None
        fallback_material = self._fallback_materials_map[material_type]
        if fallback_material:
            return self.getRootMaterialIDWithoutDiameter(fallback_material["id"])
        else:
            return None

    ##  Get default material for given global stack, extruder position and extruder nozzle name
    #   you can provide the extruder_definition and then the position is ignored (useful when building up global stack in CuraStackBuilder)
    def getDefaultMaterial(self, global_stack: "GlobalStack", position: str, nozzle_name: Optional[str],
                           extruder_definition: Optional["DefinitionContainer"] = None) -> Optional["MaterialNode"]:
        node = None

        buildplate_name = global_stack.getBuildplateName()
        machine_definition = global_stack.definition
        if extruder_definition is None:
            extruder_definition = global_stack.extruders[position].definition

        if extruder_definition and parseBool(global_stack.getMetaDataEntry("has_materials", False)):
            # At this point the extruder_definition is not None
            material_diameter = extruder_definition.getProperty("material_diameter", "value")
            if isinstance(material_diameter, SettingFunction):
                material_diameter = material_diameter(global_stack)
            approximate_material_diameter = str(round(material_diameter))
            root_material_id = machine_definition.getMetaDataEntry("preferred_material")
            root_material_id = self.getRootMaterialIDForDiameter(root_material_id, approximate_material_diameter)
            node = self.getMaterialNode(machine_definition.getId(), nozzle_name, buildplate_name,
                                        material_diameter, root_material_id)
        return node

    def removeMaterialByRootId(self, root_material_id: str):
        material_group = self.getMaterialGroup(root_material_id)
        if not material_group:
            Logger.log("i", "Unable to remove the material with id %s, because it doesn't exist.", root_material_id)
            return

        nodes_to_remove = [material_group.root_material_node] + material_group.derived_material_node_list
        for node in nodes_to_remove:
            self._container_registry.removeContainer(node.getMetaDataEntry("id", ""))

    #
    # Methods for GUI
    #

    #
    # Sets the new name for the given material.
    #
    @pyqtSlot("QVariant", str)
    def setMaterialName(self, material_node: "MaterialNode", name: str) -> None:
        root_material_id = material_node.getMetaDataEntry("base_file")
        if root_material_id is None:
            return
        if self._container_registry.isReadOnly(root_material_id):
            Logger.log("w", "Cannot set name of read-only container %s.", root_material_id)
            return

        material_group = self.getMaterialGroup(root_material_id)
        if material_group:
            container = material_group.root_material_node.getContainer()
            if container:
                container.setName(name)

    #
    # Removes the given material.
    #
    @pyqtSlot("QVariant")
    def removeMaterial(self, material_node: "MaterialNode") -> None:
        root_material_id = material_node.getMetaDataEntry("base_file")
        if root_material_id is not None:
            self.removeMaterialByRootId(root_material_id)

    #
    # Creates a duplicate of a material, which has the same GUID and base_file metadata.
    # Returns the root material ID of the duplicated material if successful.
    #
    @pyqtSlot("QVariant", result = str)
    def duplicateMaterial(self, material_node: MaterialNode, new_base_id: Optional[str] = None, new_metadata: Dict[str, Any] = None) -> Optional[str]:
        root_material_id = cast(str, material_node.getMetaDataEntry("base_file", ""))

        material_group = self.getMaterialGroup(root_material_id)
        if not material_group:
            Logger.log("i", "Unable to duplicate the material with id %s, because it doesn't exist.", root_material_id)
            return None

        base_container = material_group.root_material_node.getContainer()
        if not base_container:
            return None

        # Ensure all settings are saved.
        self._application.saveSettings()

        # Create a new ID & container to hold the data.
        new_containers = []
        if new_base_id is None:
            new_base_id = self._container_registry.uniqueName(base_container.getId())
        new_base_container = copy.deepcopy(base_container)
        new_base_container.getMetaData()["id"] = new_base_id
        new_base_container.getMetaData()["base_file"] = new_base_id
        if new_metadata is not None:
            for key, value in new_metadata.items():
                new_base_container.getMetaData()[key] = value
        new_containers.append(new_base_container)

        # Clone all of them.
        for node in material_group.derived_material_node_list:
            container_to_copy = node.getContainer()
            if not container_to_copy:
                continue
            # Create unique IDs for every clone.
            new_id = new_base_id
            if container_to_copy.getMetaDataEntry("definition") != "fdmprinter":
                new_id += "_" + container_to_copy.getMetaDataEntry("definition")
                if container_to_copy.getMetaDataEntry("variant_name"):
                    nozzle_name = container_to_copy.getMetaDataEntry("variant_name")
                    new_id += "_" + nozzle_name.replace(" ", "_")

            new_container = copy.deepcopy(container_to_copy)
            new_container.getMetaData()["id"] = new_id
            new_container.getMetaData()["base_file"] = new_base_id
            if new_metadata is not None:
                for key, value in new_metadata.items():
                    new_container.getMetaData()[key] = value

            new_containers.append(new_container)

        for container_to_add in new_containers:
            container_to_add.setDirty(True)
            self._container_registry.addContainer(container_to_add)


        # if the duplicated material was favorite then the new material should also be added to favorite.
        if root_material_id in self.getFavorites():
            self.addFavorite(new_base_id)

        return new_base_id

    #
    # Create a new material by cloning Generic PLA for the current material diameter and generate a new GUID.
    # Returns the ID of the newly created material.
    @pyqtSlot(result = str)
    def createMaterial(self) -> str:
        from UM.i18n import i18nCatalog
        catalog = i18nCatalog("cura")
        # Ensure all settings are saved.
        self._application.saveSettings()

        machine_manager = self._application.getMachineManager()
        extruder_stack = machine_manager.activeStack

        approximate_diameter = str(extruder_stack.approximateMaterialDiameter)
        root_material_id = "generic_pla"
        root_material_id = self.getRootMaterialIDForDiameter(root_material_id, approximate_diameter)
        material_group = self.getMaterialGroup(root_material_id)

        if not material_group:  # This should never happen
            Logger.log("w", "Cannot get the material group of %s.", root_material_id)
            return ""

        # Create a new ID & container to hold the data.
        new_id = self._container_registry.uniqueName("custom_material")
        new_metadata = {"name": catalog.i18nc("@label", "Custom Material"),
                        "brand": catalog.i18nc("@label", "Custom"),
                        "GUID": str(uuid.uuid4()),
                        }

        self.duplicateMaterial(material_group.root_material_node,
                               new_base_id = new_id,
                               new_metadata = new_metadata)
        return new_id

    @pyqtSlot(str)
    def addFavorite(self, root_material_id: str) -> None:
        self._favorites.add(root_material_id)
        self.materialsUpdated.emit()

        # Ensure all settings are saved.
        self._application.getPreferences().setValue("cura/favorite_materials", ";".join(list(self._favorites)))
        self._application.saveSettings()

    @pyqtSlot(str)
    def removeFavorite(self, root_material_id: str) -> None:
        self._favorites.remove(root_material_id)
        self.materialsUpdated.emit()

        # Ensure all settings are saved.
        self._application.getPreferences().setValue("cura/favorite_materials", ";".join(list(self._favorites)))
        self._application.saveSettings()

    @pyqtSlot()
    def getFavorites(self):
        return self._favorites<|MERGE_RESOLUTION|>--- conflicted
+++ resolved
@@ -38,12 +38,8 @@
 #
 class MaterialManager(QObject):
 
-<<<<<<< HEAD
     materialsUpdated = pyqtSignal()  # Emitted whenever the material lookup tables are updated.
     favoritesUpdated = pyqtSignal()  # Emitted whenever the favorites are changed
-=======
-    materialsUpdated = pyqtSignal() # Emitted whenever the material lookup tables are updated.
->>>>>>> 1bf05e67
 
     def __init__(self, container_registry, parent = None):
         super().__init__(parent)
