# Copyright (c) 2019 Ultimaker B.V.
# Cura is released under the terms of the LGPLv3 or higher.

from typing import Dict, Set

from PyQt5.QtCore import Qt, QTimer, pyqtSignal, pyqtProperty

from UM.Qt.ListModel import ListModel

import cura.CuraApplication  # Imported like this to prevent a circular reference.
from cura.Machines.ContainerTree import ContainerTree
from cura.Machines.MaterialNode import MaterialNode
from cura.Settings.CuraContainerRegistry import CuraContainerRegistry

## This is the base model class for GenericMaterialsModel and MaterialBrandsModel.
#  Those 2 models are used by the material drop down menu to show generic materials and branded materials separately.
#  The extruder position defined here is being used to bound a menu to the correct extruder. This is used in the top
#  bar menu "Settings" -> "Extruder nr" -> "Material" -> this menu
class BaseMaterialsModel(ListModel):

    extruderPositionChanged = pyqtSignal()
    enabledChanged = pyqtSignal()

    def __init__(self, parent = None):
        super().__init__(parent)
        from cura.CuraApplication import CuraApplication

        self._application = CuraApplication.getInstance()

        self._available_materials = {}  # type: Dict[str, MaterialNode]
        self._favorite_ids = set()  # type: Set[str]

        # Make these managers available to all material models
        self._container_registry = self._application.getInstance().getContainerRegistry()
        self._machine_manager = self._application.getMachineManager()

        self._extruder_position = 0
        self._extruder_stack = None
        self._enabled = True

        # CURA-6904
        # Updating the material model requires information from material nodes and containers. We use a timer here to
        # make sure that an update function call will not be directly invoked by an event. Because the triggered event
        # can be caused in the middle of a XMLMaterial loading, and the material container we try to find may not be
        # in the system yet. This will cause an infinite recursion of (1) trying to load a material, (2) trying to
        # update the material model, (3) cannot find the material container, load it, (4) repeat #1.
        self._update_timer = QTimer()
        self._update_timer.setInterval(100)
        self._update_timer.setSingleShot(True)
        self._update_timer.timeout.connect(self._update)

        # Update the stack and the model data when the machine changes
        self._machine_manager.globalContainerChanged.connect(self._updateExtruderStack)
        self._updateExtruderStack()

<<<<<<< HEAD
        # Update this model when switching machines or tabs, when adding materials or changing their metadata.
        self._machine_manager.activeStackChanged.connect(self._update)
=======
        # Update this model when switching machines, when adding materials or changing their metadata.
        self._machine_manager.activeStackChanged.connect(self._onChanged)
>>>>>>> 59e55dab
        ContainerTree.getInstance().materialsChanged.connect(self._materialsListChanged)
        self._application.getMaterialManagementModel().favoritesChanged.connect(self._onChanged)

        self.addRoleName(Qt.UserRole + 1, "root_material_id")
        self.addRoleName(Qt.UserRole + 2, "id")
        self.addRoleName(Qt.UserRole + 3, "GUID")
        self.addRoleName(Qt.UserRole + 4, "name")
        self.addRoleName(Qt.UserRole + 5, "brand")
        self.addRoleName(Qt.UserRole + 6, "description")
        self.addRoleName(Qt.UserRole + 7, "material")
        self.addRoleName(Qt.UserRole + 8, "color_name")
        self.addRoleName(Qt.UserRole + 9, "color_code")
        self.addRoleName(Qt.UserRole + 10, "density")
        self.addRoleName(Qt.UserRole + 11, "diameter")
        self.addRoleName(Qt.UserRole + 12, "approximate_diameter")
        self.addRoleName(Qt.UserRole + 13, "adhesion_info")
        self.addRoleName(Qt.UserRole + 14, "is_read_only")
        self.addRoleName(Qt.UserRole + 15, "container_node")
        self.addRoleName(Qt.UserRole + 16, "is_favorite")

    def _onChanged(self) -> None:
        self._update_timer.start()

    def _updateExtruderStack(self):
        global_stack = self._machine_manager.activeMachine
        if global_stack is None:
            return

        if self._extruder_stack is not None:
            self._extruder_stack.pyqtContainersChanged.disconnect(self._onChanged)
            self._extruder_stack.approximateMaterialDiameterChanged.disconnect(self._onChanged)

        try:
            self._extruder_stack = global_stack.extruderList[self._extruder_position]
        except IndexError:
            self._extruder_stack = None

        if self._extruder_stack is not None:
            self._extruder_stack.pyqtContainersChanged.connect(self._onChanged)
            self._extruder_stack.approximateMaterialDiameterChanged.connect(self._onChanged)
        # Force update the model when the extruder stack changes
        self._onChanged()

    def setExtruderPosition(self, position: int):
        if self._extruder_stack is None or self._extruder_position != position:
            self._extruder_position = position
            self._updateExtruderStack()
            self.extruderPositionChanged.emit()

    @pyqtProperty(int, fset = setExtruderPosition, notify = extruderPositionChanged)
    def extruderPosition(self) -> int:
        return self._extruder_position

    def setEnabled(self, enabled):
        if self._enabled != enabled:
            self._enabled = enabled
            if self._enabled:
                # ensure the data is there again.
                self._onChanged()
            self.enabledChanged.emit()

    @pyqtProperty(bool, fset = setEnabled, notify = enabledChanged)
    def enabled(self):
        return self._enabled

    ##  Triggered when a list of materials changed somewhere in the container
    #   tree. This change may trigger an _update() call when the materials
    #   changed for the configuration that this model is looking for.
    def _materialsListChanged(self, material: MaterialNode) -> None:
        if self._extruder_stack is None:
            return
        if material.variant.container_id != self._extruder_stack.variant.getId():
            return
        global_stack = cura.CuraApplication.CuraApplication.getInstance().getGlobalContainerStack()
        if not global_stack:
            return
        if material.variant.machine.container_id != global_stack.definition.getId():
            return
        self._onChanged()

    ##  Triggered when the list of favorite materials is changed.
    def _favoritesChanged(self, material_base_file: str) -> None:
        if material_base_file in self._available_materials:
            self._onChanged()

    ##  This is an abstract method that needs to be implemented by the specific
    #   models themselves.
    def _update(self):
        self._favorite_ids = set(cura.CuraApplication.CuraApplication.getInstance().getPreferences().getValue("cura/favorite_materials").split(";"))

        # Update the available materials (ContainerNode) for the current active machine and extruder setup.
        global_stack = cura.CuraApplication.CuraApplication.getInstance().getGlobalContainerStack()
        if not global_stack.hasMaterials:
            return  # There are no materials for this machine, so nothing to do.
        extruder_stack = global_stack.extruders.get(str(self._extruder_position))
        if not extruder_stack:
            return
        nozzle_name = extruder_stack.variant.getName()
        materials = ContainerTree.getInstance().machines[global_stack.definition.getId()].variants[nozzle_name].materials
        approximate_material_diameter = extruder_stack.getApproximateMaterialDiameter()
        self._available_materials = {key: material for key, material in materials.items() if float(material.getMetaDataEntry("approximate_diameter", -1)) == approximate_material_diameter}

    ## This method is used by all material models in the beginning of the
    #  _update() method in order to prevent errors. It's the same in all models
    #  so it's placed here for easy access.
    def _canUpdate(self):
        global_stack = self._machine_manager.activeMachine
        if global_stack is None or not self._enabled:
            return False

        extruder_position = str(self._extruder_position)
        if extruder_position not in global_stack.extruders:
            return False

        return True

    ## This is another convenience function which is shared by all material
    #  models so it's put here to avoid having so much duplicated code.
    def _createMaterialItem(self, root_material_id, container_node):
        metadata_list = CuraContainerRegistry.getInstance().findContainersMetadata(id = container_node.container_id)
        if not metadata_list:
            return None
        metadata = metadata_list[0]
        item = {
            "root_material_id":     root_material_id,
            "id":                   metadata["id"],
            "container_id":         metadata["id"], # TODO: Remove duplicate in material manager qml
            "GUID":                 metadata["GUID"],
            "name":                 metadata["name"],
            "brand":                metadata["brand"],
            "description":          metadata["description"],
            "material":             metadata["material"],
            "color_name":           metadata["color_name"],
            "color_code":           metadata.get("color_code", ""),
            "density":              metadata.get("properties", {}).get("density", ""),
            "diameter":             metadata.get("properties", {}).get("diameter", ""),
            "approximate_diameter": metadata["approximate_diameter"],
            "adhesion_info":        metadata["adhesion_info"],
            "is_read_only":         self._container_registry.isReadOnly(metadata["id"]),
            "container_node":       container_node,
            "is_favorite":          root_material_id in self._favorite_ids
        }
        return item<|MERGE_RESOLUTION|>--- conflicted
+++ resolved
@@ -53,13 +53,8 @@
         self._machine_manager.globalContainerChanged.connect(self._updateExtruderStack)
         self._updateExtruderStack()
 
-<<<<<<< HEAD
         # Update this model when switching machines or tabs, when adding materials or changing their metadata.
-        self._machine_manager.activeStackChanged.connect(self._update)
-=======
-        # Update this model when switching machines, when adding materials or changing their metadata.
         self._machine_manager.activeStackChanged.connect(self._onChanged)
->>>>>>> 59e55dab
         ContainerTree.getInstance().materialsChanged.connect(self._materialsListChanged)
         self._application.getMaterialManagementModel().favoritesChanged.connect(self._onChanged)
 
