# Copyright (c) 2018 Ultimaker B.V.
# Cura is released under the terms of the LGPLv3 or higher.

from PyQt5.QtCore import pyqtSignal, pyqtProperty, QObject, QVariant  # For communicating data and events to Qt.
from UM.FlameProfiler import pyqtSlot

import cura.CuraApplication # To get the global container stack to find the current machine.
from UM.Logger import Logger
from UM.Scene.Iterator.DepthFirstIterator import DepthFirstIterator
from UM.Scene.SceneNode import SceneNode
from UM.Scene.Selection import Selection
from UM.Scene.Iterator.BreadthFirstIterator import BreadthFirstIterator
from UM.Settings.ContainerRegistry import ContainerRegistry  # Finding containers by ID.
from UM.Settings.SettingFunction import SettingFunction
from UM.Settings.ContainerStack import ContainerStack
from UM.Settings.PropertyEvaluationContext import PropertyEvaluationContext

<<<<<<< HEAD
from typing import Optional, TYPE_CHECKING, Dict, List, Any, Union
=======
from typing import Any, cast, Dict, List, Optional, TYPE_CHECKING
>>>>>>> e9cdd47a

if TYPE_CHECKING:
    from cura.Settings.ExtruderStack import ExtruderStack
    from cura.Settings.GlobalStack import GlobalStack


##  Manages all existing extruder stacks.
#
#   This keeps a list of extruder stacks for each machine.
class ExtruderManager(QObject):

    ##  Registers listeners and such to listen to changes to the extruders.
    def __init__(self, parent = None):
        if ExtruderManager.__instance is not None:
            raise RuntimeError("Try to create singleton '%s' more than once" % self.__class__.__name__)
        ExtruderManager.__instance = self

        super().__init__(parent)

        self._application = cura.CuraApplication.CuraApplication.getInstance()

        # Per machine, a dictionary of extruder container stack IDs. Only for separately defined extruders.
        self._extruder_trains = {}  # type: Dict[str, Dict[str, "ExtruderStack"]]
        self._active_extruder_index = -1  # Indicates the index of the active extruder stack. -1 means no active extruder stack

        # TODO; I have no idea why this is a union of ID's and extruder stacks. This needs to be fixed at some point.
        self._selected_object_extruders = []  # type: List[Union[str, "ExtruderStack"]]

        self._addCurrentMachineExtruders()

        Selection.selectionChanged.connect(self.resetSelectedObjectExtruders)

    ##  Signal to notify other components when the list of extruders for a machine definition changes.
    extrudersChanged = pyqtSignal(QVariant)

    ##  Notify when the user switches the currently active extruder.
    activeExtruderChanged = pyqtSignal()

    ##  Gets the unique identifier of the currently active extruder stack.
    #
    #   The currently active extruder stack is the stack that is currently being
    #   edited.
    #
    #   \return The unique ID of the currently active extruder stack.
    @pyqtProperty(str, notify = activeExtruderChanged)
    def activeExtruderStackId(self) -> Optional[str]:
        if not self._application.getGlobalContainerStack():
            return None  # No active machine, so no active extruder.
        try:
            return self._extruder_trains[self._application.getGlobalContainerStack().getId()][str(self._active_extruder_index)].getId()
        except KeyError:  # Extruder index could be -1 if the global tab is selected, or the entry doesn't exist if the machine definition is wrong.
            return None

    ##  Return extruder count according to extruder trains.
    @pyqtProperty(int, notify = extrudersChanged)
    def extruderCount(self) -> int:
        if not self._application.getGlobalContainerStack():
            return 0  # No active machine, so no extruders.
        try:
            return len(self._extruder_trains[self._application.getGlobalContainerStack().getId()])
        except KeyError:
            return 0

    ##  Gets a dict with the extruder stack ids with the extruder number as the key.
    @pyqtProperty("QVariantMap", notify = extrudersChanged)
    def extruderIds(self) -> Dict[str, str]:
        extruder_stack_ids = {}  # type: Dict[str, str]

        global_container_stack = self._application.getGlobalContainerStack()
        if global_container_stack:
            extruder_stack_ids = {position: extruder.id for position, extruder in global_container_stack.extruders.items()}

        return extruder_stack_ids

    ##  Changes the active extruder by index.
    #
    #   \param index The index of the new active extruder.
    @pyqtSlot(int)
    def setActiveExtruderIndex(self, index: int) -> None:
        self._active_extruder_index = index
        self.activeExtruderChanged.emit()

    @pyqtProperty(int, notify = activeExtruderChanged)
    def activeExtruderIndex(self) -> int:
        return self._active_extruder_index

    ##  Gets the extruder name of an extruder of the currently active machine.
    #
    #   \param index The index of the extruder whose name to get.
    @pyqtSlot(int, result = str)
    def getExtruderName(self, index: int) -> str:
        try:
            return self.getActiveExtruderStacks()[index].getName()
        except IndexError:
            return ""

    ## Emitted whenever the selectedObjectExtruders property changes.
    selectedObjectExtrudersChanged = pyqtSignal()

    ##  Provides a list of extruder IDs used by the current selected objects.
    @pyqtProperty("QVariantList", notify = selectedObjectExtrudersChanged)
    def selectedObjectExtruders(self) -> List[Union[str, "ExtruderStack"]]:
        if not self._selected_object_extruders:
            object_extruders = set()

            # First, build a list of the actual selected objects (including children of groups, excluding group nodes)
            selected_nodes = []  # type: List["SceneNode"]
            for node in Selection.getAllSelectedObjects():
                if node.callDecoration("isGroup"):
                    for grouped_node in BreadthFirstIterator(node): #type: ignore #Ignore type error because iter() should get called automatically by Python syntax.
                        if grouped_node.callDecoration("isGroup"):
                            continue

                        selected_nodes.append(grouped_node)
                else:
                    selected_nodes.append(node)

            # Then, figure out which nodes are used by those selected nodes.
            current_extruder_trains = self.getActiveExtruderStacks()
            for node in selected_nodes:
                extruder = node.callDecoration("getActiveExtruder")
                if extruder:
                    object_extruders.add(extruder)
                elif current_extruder_trains:
                    object_extruders.add(current_extruder_trains[0].getId())

            self._selected_object_extruders = list(object_extruders)  # type: List[Union[str, "ExtruderStack"]]

        return self._selected_object_extruders

    ##  Reset the internal list used for the selectedObjectExtruders property
    #
    #   This will trigger a recalculation of the extruders used for the
    #   selection.
    def resetSelectedObjectExtruders(self) -> None:
        self._selected_object_extruders = []  # type: List[Union[str, "ExtruderStack"]]
        self.selectedObjectExtrudersChanged.emit()

    @pyqtSlot(result = QObject)
    def getActiveExtruderStack(self) -> Optional["ExtruderStack"]:
        return self.getExtruderStack(self._active_extruder_index)

    ##  Get an extruder stack by index
    def getExtruderStack(self, index) -> Optional["ExtruderStack"]:
        global_container_stack = self._application.getGlobalContainerStack()
        if global_container_stack:
            if global_container_stack.getId() in self._extruder_trains:
                if str(index) in self._extruder_trains[global_container_stack.getId()]:
                    return self._extruder_trains[global_container_stack.getId()][str(index)]
        return None

    def registerExtruder(self, extruder_train: "ExtruderStack", machine_id: str) -> None:
        changed = False

        if machine_id not in self._extruder_trains:
            self._extruder_trains[machine_id] = {}
            changed = True

        # do not register if an extruder has already been registered at the position on this machine
        if any(item.getId() == extruder_train.getId() for item in self._extruder_trains[machine_id].values()):
            Logger.log("w", "Extruder [%s] has already been registered on machine [%s], not doing anything",
                       extruder_train.getId(), machine_id)
            return

        if extruder_train:
            self._extruder_trains[machine_id][extruder_train.getMetaDataEntry("position")] = extruder_train
            changed = True
        if changed:
            self.extrudersChanged.emit(machine_id)

    ##  Gets a property of a setting for all extruders.
    #
    #   \param setting_key  \type{str} The setting to get the property of.
    #   \param property  \type{str} The property to get.
    #   \return \type{List} the list of results
    def getAllExtruderSettings(self, setting_key: str, prop: str) -> List:
        result = []

        for extruder_stack in self.getActiveExtruderStacks():
            result.append(extruder_stack.getProperty(setting_key, prop))

        return result

    def extruderValueWithDefault(self, value: str) -> str:
        machine_manager = self._application.getMachineManager()
        if value == "-1":
            return machine_manager.defaultExtruderPosition
        else:
            return value

    ##  Gets the extruder stacks that are actually being used at the moment.
    #
    #   An extruder stack is being used if it is the extruder to print any mesh
    #   with, or if it is the support infill extruder, the support interface
    #   extruder, or the bed adhesion extruder.
    #
    #   If there are no extruders, this returns the global stack as a singleton
    #   list.
    #
    #   \return A list of extruder stacks.
    def getUsedExtruderStacks(self) -> List["ContainerStack"]:
        global_stack = self._application.getGlobalContainerStack()
        container_registry = ContainerRegistry.getInstance()

        used_extruder_stack_ids = set()

        # Get the extruders of all meshes in the scene
        support_enabled = False
        support_bottom_enabled = False
        support_roof_enabled = False

        scene_root = self._application.getController().getScene().getRoot()

        # If no extruders are registered in the extruder manager yet, return an empty array
        if len(self.extruderIds) == 0:
            return []

        # Get the extruders of all printable meshes in the scene
        meshes = [node for node in DepthFirstIterator(scene_root) if isinstance(node, SceneNode) and node.isSelectable()] #type: ignore #Ignore type error because iter() should get called automatically by Python syntax.
        for mesh in meshes:
            extruder_stack_id = mesh.callDecoration("getActiveExtruder")
            if not extruder_stack_id:
                # No per-object settings for this node
                extruder_stack_id = self.extruderIds["0"]
            used_extruder_stack_ids.add(extruder_stack_id)

            # Get whether any of them use support.
            stack_to_use = mesh.callDecoration("getStack")  # if there is a per-mesh stack, we use it
            if not stack_to_use:
                # if there is no per-mesh stack, we use the build extruder for this mesh
                stack_to_use = container_registry.findContainerStacks(id = extruder_stack_id)[0]

            support_enabled |= stack_to_use.getProperty("support_enable", "value")
            support_bottom_enabled |= stack_to_use.getProperty("support_bottom_enable", "value")
            support_roof_enabled |= stack_to_use.getProperty("support_roof_enable", "value")

            # Check limit to extruders
            limit_to_extruder_feature_list = ["wall_0_extruder_nr",
                                              "wall_x_extruder_nr",
                                              "roofing_extruder_nr",
                                              "top_bottom_extruder_nr",
                                              "infill_extruder_nr",
                                              ]
            for extruder_nr_feature_name in limit_to_extruder_feature_list:
                extruder_nr = int(global_stack.getProperty(extruder_nr_feature_name, "value"))
                if extruder_nr == -1:
                    continue
                used_extruder_stack_ids.add(self.extruderIds[str(extruder_nr)])

        # Check support extruders
        if support_enabled:
            used_extruder_stack_ids.add(self.extruderIds[self.extruderValueWithDefault(str(global_stack.getProperty("support_infill_extruder_nr", "value")))])
            used_extruder_stack_ids.add(self.extruderIds[self.extruderValueWithDefault(str(global_stack.getProperty("support_extruder_nr_layer_0", "value")))])
            if support_bottom_enabled:
                used_extruder_stack_ids.add(self.extruderIds[self.extruderValueWithDefault(str(global_stack.getProperty("support_bottom_extruder_nr", "value")))])
            if support_roof_enabled:
                used_extruder_stack_ids.add(self.extruderIds[self.extruderValueWithDefault(str(global_stack.getProperty("support_roof_extruder_nr", "value")))])

        # The platform adhesion extruder. Not used if using none.
        if global_stack.getProperty("adhesion_type", "value") != "none":
            extruder_str_nr = str(global_stack.getProperty("adhesion_extruder_nr", "value"))
            if extruder_str_nr == "-1":
                extruder_str_nr = self._application.getMachineManager().defaultExtruderPosition
            used_extruder_stack_ids.add(self.extruderIds[extruder_str_nr])

        try:
            return [container_registry.findContainerStacks(id = stack_id)[0] for stack_id in used_extruder_stack_ids]
        except IndexError:  # One or more of the extruders was not found.
            Logger.log("e", "Unable to find one or more of the extruders in %s", used_extruder_stack_ids)
            return []

    ##  Removes the container stack and user profile for the extruders for a specific machine.
    #
    #   \param machine_id The machine to remove the extruders for.
    def removeMachineExtruders(self, machine_id: str) -> None:
        for extruder in self.getMachineExtruders(machine_id):
            ContainerRegistry.getInstance().removeContainer(extruder.userChanges.getId())
            ContainerRegistry.getInstance().removeContainer(extruder.getId())
        if machine_id in self._extruder_trains:
            del self._extruder_trains[machine_id]

    ##  Returns extruders for a specific machine.
    #
    #   \param machine_id The machine to get the extruders of.
    def getMachineExtruders(self, machine_id: str) -> List["ExtruderStack"]:
        if machine_id not in self._extruder_trains:
            return []
        return [self._extruder_trains[machine_id][name] for name in self._extruder_trains[machine_id]]

    ##  Returns the list of active extruder stacks, taking into account the machine extruder count.
    #
    #   \return \type{List[ContainerStack]} a list of
    def getActiveExtruderStacks(self) -> List["ExtruderStack"]:
        global_stack = self._application.getGlobalContainerStack()
        if not global_stack:
            return []

        result_tuple_list = sorted(list(global_stack.extruders.items()), key = lambda x: int(x[0]))
        result_list = [item[1] for item in result_tuple_list]

        machine_extruder_count = global_stack.getProperty("machine_extruder_count", "value")
        return result_list[:machine_extruder_count]

    def _globalContainerStackChanged(self) -> None:
        # If the global container changed, the machine changed and might have extruders that were not registered yet
        self._addCurrentMachineExtruders()

        self.resetSelectedObjectExtruders()

    ##  Adds the extruders of the currently active machine.
    def _addCurrentMachineExtruders(self) -> None:
        global_stack = self._application.getGlobalContainerStack()
        extruders_changed = False

        if global_stack:
            container_registry = ContainerRegistry.getInstance()
            global_stack_id = global_stack.getId()

            # Gets the extruder trains that we just created as well as any that still existed.
            extruder_trains = container_registry.findContainerStacks(type = "extruder_train", machine = global_stack_id)

            # Make sure the extruder trains for the new machine can be placed in the set of sets
            if global_stack_id not in self._extruder_trains:
                self._extruder_trains[global_stack_id] = {}
                extruders_changed = True

            # Register the extruder trains by position
            for extruder_train in extruder_trains:
                extruder_position = extruder_train.getMetaDataEntry("position")
                self._extruder_trains[global_stack_id][extruder_position] = extruder_train

                # regardless of what the next stack is, we have to set it again, because of signal routing. ???
                extruder_train.setParent(global_stack)
                extruder_train.setNextStack(global_stack)
                extruders_changed = True

            self._fixSingleExtrusionMachineExtruderDefinition(global_stack)
            if extruders_changed:
                self.extrudersChanged.emit(global_stack_id)
                self.setActiveExtruderIndex(0)

    # After 3.4, all single-extrusion machines have their own extruder definition files instead of reusing
    # "fdmextruder". We need to check a machine here so its extruder definition is correct according to this.
    def _fixSingleExtrusionMachineExtruderDefinition(self, global_stack: "GlobalStack") -> None:
        expected_extruder_definition_0_id = global_stack.getMetaDataEntry("machine_extruder_trains")["0"]
        extruder_stack_0 = global_stack.extruders["0"]
        if extruder_stack_0.definition.getId() != expected_extruder_definition_0_id:
            Logger.log("e", "Single extruder printer [{printer}] expected extruder [{expected}], but got [{got}]. I'm making it [{expected}].".format(
                printer = global_stack.getId(), expected = expected_extruder_definition_0_id, got = extruder_stack_0.definition.getId()))
            container_registry = ContainerRegistry.getInstance()
            extruder_definition = container_registry.findDefinitionContainers(id = expected_extruder_definition_0_id)[0]
            extruder_stack_0.definition = extruder_definition

    ##  Get all extruder values for a certain setting.
    #
    #   This is exposed to SettingFunction so it can be used in value functions.
    #
    #   \param key The key of the setting to retrieve values for.
    #
    #   \return A list of values for all extruders. If an extruder does not have a value, it will not be in the list.
    #           If no extruder has the value, the list will contain the global value.
    @staticmethod
    def getExtruderValues(key: str) -> List[Any]:
        global_stack = cast(GlobalStack, cura.CuraApplication.CuraApplication.getInstance().getGlobalContainerStack()) #We know that there must be a global stack by the time you're requesting setting values.

        result = []
        for extruder in ExtruderManager.getInstance().getActiveExtruderStacks():
            if not extruder.isEnabled:
                continue
            # only include values from extruders that are "active" for the current machine instance
            if int(extruder.getMetaDataEntry("position")) >= global_stack.getProperty("machine_extruder_count", "value"):
                continue

            value = extruder.getRawProperty(key, "value")

            if value is None:
                continue

            if isinstance(value, SettingFunction):
                value = value(extruder)

            result.append(value)

        if not result:
            result.append(global_stack.getProperty(key, "value"))

        return result

    ##  Get all extruder values for a certain setting. This function will skip the user settings container.
    #
    #   This is exposed to SettingFunction so it can be used in value functions.
    #
    #   \param key The key of the setting to retrieve values for.
    #
    #   \return A list of values for all extruders. If an extruder does not have a value, it will not be in the list.
    #           If no extruder has the value, the list will contain the global value.
    @staticmethod
    def getDefaultExtruderValues(key: str) -> List[Any]:
        global_stack = cast(GlobalStack, cura.CuraApplication.CuraApplication.getInstance().getGlobalContainerStack()) #We know that there must be a global stack by the time you're requesting setting values.
        context = PropertyEvaluationContext(global_stack)
        context.context["evaluate_from_container_index"] = 1  # skip the user settings container
        context.context["override_operators"] = {
            "extruderValue": ExtruderManager.getDefaultExtruderValue,
            "extruderValues": ExtruderManager.getDefaultExtruderValues,
            "resolveOrValue": ExtruderManager.getDefaultResolveOrValue
        }

        result = []
        for extruder in ExtruderManager.getInstance().getActiveExtruderStacks():
            # only include values from extruders that are "active" for the current machine instance
            if int(extruder.getMetaDataEntry("position")) >= global_stack.getProperty("machine_extruder_count", "value", context = context):
                continue

            value = extruder.getRawProperty(key, "value", context = context)

            if value is None:
                continue

            if isinstance(value, SettingFunction):
                value = value(extruder, context = context)

            result.append(value)

        if not result:
            result.append(global_stack.getProperty(key, "value", context = context))

        return result

    ##  Return the default extruder position from the machine manager
    @staticmethod
    def getDefaultExtruderPosition() -> str:
        return cura.CuraApplication.CuraApplication.getInstance().getMachineManager().defaultExtruderPosition

    ##  Get all extruder values for a certain setting.
    #
    #   This is exposed to qml for display purposes
    #
    #   \param key The key of the setting to retrieve values for.
    #
    #   \return String representing the extruder values
    @pyqtSlot(str, result="QVariant")
    def getInstanceExtruderValues(self, key) -> List:
        return ExtruderManager.getExtruderValues(key)

    ##  Get the value for a setting from a specific extruder.
    #
    #   This is exposed to SettingFunction to use in value functions.
    #
    #   \param extruder_index The index of the extruder to get the value from.
    #   \param key The key of the setting to get the value of.
    #
    #   \return The value of the setting for the specified extruder or for the
    #   global stack if not found.
    @staticmethod
    def getExtruderValue(extruder_index: int, key: str) -> Any:
        if extruder_index == -1:
            extruder_index = int(cura.CuraApplication.CuraApplication.getInstance().getMachineManager().defaultExtruderPosition)
        extruder = ExtruderManager.getInstance().getExtruderStack(extruder_index)

        if extruder:
            value = extruder.getRawProperty(key, "value")
            if isinstance(value, SettingFunction):
                value = value(extruder)
        else:
            # Just a value from global.
            value = cast(GlobalStack, cura.CuraApplication.CuraApplication.getInstance().getGlobalContainerStack()).getProperty(key, "value")

        return value

    ##  Get the default value from the given extruder. This function will skip the user settings container.
    #
    #   This is exposed to SettingFunction to use in value functions.
    #
    #   \param extruder_index The index of the extruder to get the value from.
    #   \param key The key of the setting to get the value of.
    #
    #   \return The value of the setting for the specified extruder or for the
    #   global stack if not found.
    @staticmethod
    def getDefaultExtruderValue(extruder_index: int, key: str) -> Any:
        extruder = ExtruderManager.getInstance().getExtruderStack(extruder_index)
        context = PropertyEvaluationContext(extruder)
        context.context["evaluate_from_container_index"] = 1  # skip the user settings container
        context.context["override_operators"] = {
            "extruderValue": ExtruderManager.getDefaultExtruderValue,
            "extruderValues": ExtruderManager.getDefaultExtruderValues,
            "resolveOrValue": ExtruderManager.getDefaultResolveOrValue
        }

        if extruder:
            value = extruder.getRawProperty(key, "value", context = context)
            if isinstance(value, SettingFunction):
                value = value(extruder, context = context)
        else:  # Just a value from global.
            value = cast(GlobalStack, cura.CuraApplication.CuraApplication.getInstance().getGlobalContainerStack()).getProperty(key, "value", context = context)

        return value

    ##  Get the resolve value or value for a given key
    #
    #   This is the effective value for a given key, it is used for values in the global stack.
    #   This is exposed to SettingFunction to use in value functions.
    #   \param key The key of the setting to get the value of.
    #
    #   \return The effective value
    @staticmethod
    def getResolveOrValue(key: str) -> Any:
        global_stack = cast(GlobalStack, cura.CuraApplication.CuraApplication.getInstance().getGlobalContainerStack())
        resolved_value = global_stack.getProperty(key, "value")

        return resolved_value

    ##  Get the resolve value or value for a given key without looking the first container (user container)
    #
    #   This is the effective value for a given key, it is used for values in the global stack.
    #   This is exposed to SettingFunction to use in value functions.
    #   \param key The key of the setting to get the value of.
    #
    #   \return The effective value
    @staticmethod
    def getDefaultResolveOrValue(key: str) -> Any:
        global_stack = cast(GlobalStack, cura.CuraApplication.CuraApplication.getInstance().getGlobalContainerStack())
        context = PropertyEvaluationContext(global_stack)
        context.context["evaluate_from_container_index"] = 1  # skip the user settings container
        context.context["override_operators"] = {
            "extruderValue": ExtruderManager.getDefaultExtruderValue,
            "extruderValues": ExtruderManager.getDefaultExtruderValues,
            "resolveOrValue": ExtruderManager.getDefaultResolveOrValue
        }

        resolved_value = global_stack.getProperty(key, "value", context = context)

        return resolved_value

    __instance = None   # type: ExtruderManager

    @classmethod
    def getInstance(cls, *args, **kwargs) -> "ExtruderManager":
        return cls.__instance<|MERGE_RESOLUTION|>--- conflicted
+++ resolved
@@ -15,11 +15,7 @@
 from UM.Settings.ContainerStack import ContainerStack
 from UM.Settings.PropertyEvaluationContext import PropertyEvaluationContext
 
-<<<<<<< HEAD
-from typing import Optional, TYPE_CHECKING, Dict, List, Any, Union
-=======
-from typing import Any, cast, Dict, List, Optional, TYPE_CHECKING
->>>>>>> e9cdd47a
+from typing import Any, cast, Dict, List, Optional, TYPE_CHECKING, Union
 
 if TYPE_CHECKING:
     from cura.Settings.ExtruderStack import ExtruderStack
