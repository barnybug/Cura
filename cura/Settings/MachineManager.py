--- conflicted
+++ resolved
@@ -778,6 +778,12 @@
         stacks.append(self._global_container_stack)
         return [ s.containersChanged for s in stacks ]
 
+    @pyqtSlot(str, str, str)
+    def setSettingForAllExtruders(self, setting_name: str, property_name: str, property_value: str):
+        for key, extruder in self._global_container_stack.extruders.items():
+            container = extruder.userChanges
+            container.setProperty(setting_name, property_name, property_value)
+
     #
     # New
     #
@@ -981,7 +987,6 @@
         #     self._setMaterial(position, candidate_materials[preferred_material_key])
         #     return
 
-<<<<<<< HEAD
     @pyqtSlot("QVariant")
     def setGlobalVariant(self, container_node):
         self.blurSettings.emit()
@@ -1042,16 +1047,4 @@
             name = self._current_quality_changes_group.name
         elif self._current_quality_group:
             name = self._current_quality_group.name
-        return name
-=======
-    def _getContainerChangedSignals(self) -> List[Signal]:
-        stacks = ExtruderManager.getInstance().getActiveExtruderStacks()
-        stacks.append(self._global_container_stack)
-        return [ s.containersChanged for s in stacks ]
-
-    @pyqtSlot(str, str, str)
-    def setSettingForAllExtruders(self, setting_name: str, property_name: str, property_value: str):
-        for key, extruder in self._global_container_stack.extruders.items():
-            container = extruder.userChanges
-            container.setProperty(setting_name, property_name, property_value)
->>>>>>> ab4cfa5f
+        return name