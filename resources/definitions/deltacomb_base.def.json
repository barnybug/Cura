--- conflicted
+++ resolved
@@ -68,11 +68,7 @@
         "travel_avoid_distance":             { "value": "1" },
         "retraction_hop_only_when_collides": { "value": "1" },
 
-<<<<<<< HEAD
-        "switch_extruder_retraction_amount": { "default_value": 5, "value": "5" },
-=======
         "switch_extruder_retraction_amount": { "default_value": 5 },
->>>>>>> 825e9932b... - Deltacomb : Full supporto for dual extruders
         "switch_extruder_retraction_speeds": { "default_value": 70 },
 
         "top_bottom_thickness":            { "default_value": 0.8 },
