--- conflicted
+++ resolved
@@ -42,11 +42,7 @@
 Values in the print monitor preheat fields were broken in previous versions, they have now been fixed by fieldOfview.
 
 * Stepper motor disarming during pause at height.
-<<<<<<< HEAD
-Some printers automatically disable their steppers after a pause after a certain time. Now it's possible to set that in the pause at height script instead of relying on default behavior of the firmware.
-=======
 Some printers (like the Ultimaker S5) have a very heavy build platform. When the pause at height script was enabled, it would disarm the Z stepper motor at pause height. The weight of the build platform would cause the Z axis to lower by gravity and lose the Z position. ilyko96 has contributed a fix to the pause at height script so that the Z stepper motor now remains armed during a pause, locking the build plate in position.
->>>>>>> 7be6412e
 
 * Flying Bear printers.
 oducceu has contributed a machine definition for the Flying Bear Ghost 4S Printer.
