// Copyright (c) 2018 Ultimaker B.V.
// Cura is released under the terms of the LGPLv3 or higher.

import QtQuick 2.7
import QtQuick.Controls 2.0

import UM 1.2 as UM
import Cura 1.0 as Cura

Button
{
    id: configurationItem

    property var configuration: null
    hoverEnabled: true

    background: Rectangle
    {
        color: parent.hovered ? UM.Theme.getColor("action_button_hovered") : UM.Theme.getColor("action_button")
        border.color: parent.checked ? UM.Theme.getColor("primary") : UM.Theme.getColor("lining")
        border.width: UM.Theme.getSize("default_lining").width
        radius: UM.Theme.getSize("default_radius").width
    }

    contentItem: Column
    {
        id: contentColumn
        width: parent.width
        padding: UM.Theme.getSize("default_margin").width
        spacing: UM.Theme.getSize("narrow_margin").height

        Row
        {
            id: extruderRow

            anchors
            {
                left: parent.left
                leftMargin: UM.Theme.getSize("wide_margin").width
                right: parent.right
                rightMargin: UM.Theme.getSize("wide_margin").width
            }

            spacing: UM.Theme.getSize("default_margin").width

            Repeater
            {
                id: repeater
                model: configuration.extruderConfigurations
                delegate: PrintCoreConfiguration
                {
                    width: Math.round(parent.width / 2)
                    printCoreConfiguration: modelData
                }
            }
        }

        //Buildplate row separator
        Rectangle
        {
            id: separator

            visible: buildplateInformation.visible
            anchors
            {
                left: parent.left
                leftMargin: UM.Theme.getSize("wide_margin").width
                right: parent.right
                rightMargin: UM.Theme.getSize("wide_margin").width
            }
            height: visible ? Math.round(UM.Theme.getSize("default_lining").height / 2) : 0
            color: UM.Theme.getColor("lining")
        }

        Item
        {
            id: buildplateInformation

<<<<<<< HEAD
                // Show the type of buildplate. The first letter is capitalized
                Cura.IconWithText
                {
                    id: buildplateLabel
                    source: UM.Theme.getIcon("buildplate")
                    text: configuration.buildplateConfiguration.charAt(0).toUpperCase() + configuration.buildplateConfiguration.substr(1)
                    anchors.left: parent.left
                }
=======
            anchors
            {
                left: parent.left
                leftMargin: UM.Theme.getSize("wide_margin").width
                right: parent.right
                rightMargin: UM.Theme.getSize("wide_margin").width
            }
            height: childrenRect.height
            visible: configuration.buildplateConfiguration != ""

            UM.RecolorImage
            {
                id: buildplateIcon
                anchors.left: parent.left
                width: UM.Theme.getSize("main_window_header_button_icon").width
                height: UM.Theme.getSize("main_window_header_button_icon").height
                source: UM.Theme.getIcon("buildplate")
                color: UM.Theme.getColor("text")
>>>>>>> 6987d5ff
            }

            Label
            {
                id: buildplateLabel
                anchors.left: buildplateIcon.right
                anchors.verticalCenter: buildplateIcon.verticalCenter
                anchors.leftMargin: UM.Theme.getSize("narrow_margin").height
                text: configuration.buildplateConfiguration
                renderType: Text.NativeRendering
                color: UM.Theme.getColor("text")
            }
        }
    }

    Connections
    {
        target: Cura.MachineManager
        onCurrentConfigurationChanged:
        {
            configurationItem.checked = Cura.MachineManager.matchesConfiguration(configuration)
        }
    }

    Component.onCompleted:
    {
        configurationItem.checked = Cura.MachineManager.matchesConfiguration(configuration)
    }

    onClicked:
    {
        Cura.MachineManager.applyRemoteConfiguration(configuration)
    }
}<|MERGE_RESOLUTION|>--- conflicted
+++ resolved
@@ -76,16 +76,6 @@
         {
             id: buildplateInformation
 
-<<<<<<< HEAD
-                // Show the type of buildplate. The first letter is capitalized
-                Cura.IconWithText
-                {
-                    id: buildplateLabel
-                    source: UM.Theme.getIcon("buildplate")
-                    text: configuration.buildplateConfiguration.charAt(0).toUpperCase() + configuration.buildplateConfiguration.substr(1)
-                    anchors.left: parent.left
-                }
-=======
             anchors
             {
                 left: parent.left
@@ -96,26 +86,13 @@
             height: childrenRect.height
             visible: configuration.buildplateConfiguration != ""
 
-            UM.RecolorImage
-            {
-                id: buildplateIcon
-                anchors.left: parent.left
-                width: UM.Theme.getSize("main_window_header_button_icon").width
-                height: UM.Theme.getSize("main_window_header_button_icon").height
-                source: UM.Theme.getIcon("buildplate")
-                color: UM.Theme.getColor("text")
->>>>>>> 6987d5ff
-            }
-
-            Label
+            // Show the type of buildplate. The first letter is capitalized
+            Cura.IconWithText
             {
                 id: buildplateLabel
-                anchors.left: buildplateIcon.right
-                anchors.verticalCenter: buildplateIcon.verticalCenter
-                anchors.leftMargin: UM.Theme.getSize("narrow_margin").height
-                text: configuration.buildplateConfiguration
-                renderType: Text.NativeRendering
-                color: UM.Theme.getColor("text")
+                source: UM.Theme.getIcon("buildplate")
+                text: configuration.buildplateConfiguration.charAt(0).toUpperCase() + configuration.buildplateConfiguration.substr(1)
+                anchors.left: parent.left
             }
         }
     }
