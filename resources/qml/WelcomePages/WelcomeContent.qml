--- conflicted
+++ resolved
@@ -51,27 +51,15 @@
             renderType: Text.NativeRendering
         }
 
-<<<<<<< HEAD
-    Cura.PrimaryButton
-    {
-        id: getStartedButton
-        anchors.horizontalCenter: parent.horizontalCenter
-        text: catalog.i18nc("@button", "Get started")
-        width: UM.Theme.getSize("welcome_pages_button").width
-        fixedWidthMode: true
-        onClicked: base.showNextPage()
-=======
         Cura.PrimaryButton
         {
             id: getStartedButton
-            anchors.top: contentArea.bottom
             anchors.horizontalCenter: parent.horizontalCenter
             anchors.margins: UM.Theme.getSize("welcome_pages_default_margin").width
             text: catalog.i18nc("@button", "Get started")
-            width: 140
+            width: UM.Theme.getSize("welcome_pages_button").width
             fixedWidthMode: true
             onClicked: base.showNextPage()
         }
->>>>>>> a9431b27
     }
 }